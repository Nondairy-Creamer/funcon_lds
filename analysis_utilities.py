import numpy as np
import warnings
import wormneuroatlas as wa
<<<<<<< HEAD
from scipy import stats as ss


# def get_best_model(model_folders, sorting_param, use_test_data=True, plot_figs=True, best_model_ind=None):
#     model_folders = [Path(i) for i in model_folders]
#     model_list = []
#     model_true_list = []
#     posterior_train_list = []
#     data_train_list = []
#     posterior_test_list = []
#     data_test_list = []
#
#     for m in model_folders:
#         m = 'trained_models' / m
#         # load in the model and the data
#         model_file = open(m / 'models' / 'model_trained.pkl', 'rb')
#         model_list.append(pickle.load(model_file))
#         model_file.close()
#
#         model_true_path = m / 'models' / 'model_true.pkl'
#         if model_true_path.exists():
#             model_true_file = open(m / 'models' / 'model_true.pkl', 'rb')
#             model_true_list.append(pickle.load(model_true_file))
#             model_true_file.close()
#         else:
#             model_true_list.append(None)
#
#         posterior_train_file = open(m / 'posterior_train.pkl', 'rb')
#         posterior_train_list.append(pickle.load(posterior_train_file))
#         posterior_train_file.close()
#
#         data_train_file = open(m / 'data_train.pkl', 'rb')
#         data_train_list.append(pickle.load(data_train_file))
#         data_train_file.close()
#
#         posterior_test_file = open(m / 'posterior_test.pkl', 'rb')
#         posterior_test_list.append(pickle.load(posterior_test_file))
#         posterior_test_file.close()
#
#         data_test_file = open(m / 'data_test.pkl', 'rb')
#         data_test_list.append(pickle.load(data_test_file))
#         data_test_file.close()
#
#     best_model_ind = am.plot_model_comparison(sorting_param, model_list, posterior_train_list,
#                                               data_train_list, posterior_test_list, data_test_list,
#                                               plot_figs=plot_figs, best_model_ind=best_model_ind)
#
#     model = model_list[best_model_ind]
#     model_true = model_true_list[best_model_ind]
#     data_corr = nan_corr_data(data_train_list[best_model_ind]['emissions'])
#
#     if use_test_data:
#         data = data_test_list[best_model_ind]
#         posterior_dict = posterior_test_list[best_model_ind]
#         posterior_path = 'trained_models' / model_folders[best_model_ind] / 'posterior_test.yml'
#     else:
#         data = data_train_list[best_model_ind]
#         posterior_dict = posterior_train_list[best_model_ind]
#         posterior_path = 'trained_models' / model_folders[best_model_ind] / 'posterior_train.yml'
#
#     return model, model_true, data, posterior_dict, posterior_path, data_corr
=======
import scipy
>>>>>>> 9205e3f5


def auto_select_ids(inputs, cell_ids, num_neurons=10):
    num_stim = np.sum(np.stack([np.sum(i, axis=0) for i in inputs]), axis=0)
    top_stims = np.argsort(num_stim)[-num_neurons:]
    cell_ids_chosen = [cell_ids[i] for i in top_stims]
    neuron_to_remove = cell_ids_chosen[-1]
    neuron_to_stim = neuron_to_remove

    return cell_ids_chosen, neuron_to_remove, neuron_to_stim


def p_norm(data, power=1, axis=None):
    return np.nanmean(np.abs(data)**power, axis=axis)**(1/power)


def ave_fun(data, axis=None):
    return np.sum(data, axis=axis)


def nan_convolve(data, filter, mode='valid'):
    # attempt to ignore nans during a convolution
    # this isn't particularly principled, will just replace nans with 0s and divide the convolution
    # by the fraction of data that was in the window
    # only makes sense for nonnegative filters

    if np.any(filter < 0):
        raise Exception('nan_filter can only handle nonnegative filters')

    nan_loc = np.isnan(data)
    data_no_nan = data
    data_no_nan[nan_loc] = 0
    data_filtered = np.convolve(data_no_nan, filter, mode=mode)
    nan_count = np.convolve(~nan_loc, filter / np.sum(filter), mode=mode)
    nan_count[nan_count == 0] = 1
    data_nan_conv = data_filtered / nan_count
    data_nan_conv[nan_loc[:data_filtered.shape[0]]] = np.nan

    return data_nan_conv


def stack_weights(weights, num_split, axis=-1):
    return np.stack(np.split(weights, num_split, axis=axis))


def get_impulse_response_function(data, inputs, window=(-60, 120), sub_pre_stim=False, return_pre=True):
    num_neurons = data[0].shape[1]

    responses = []
    for n in range(num_neurons):
        responses.append([])

    for e, i in zip(data, inputs):
        num_time = e.shape[0]
        stim_events = np.where(i == 1)

        for time, target in zip(stim_events[0], stim_events[1]):
            if window[0] + time >= 0 and window[1] + time < num_time:
                this_clip = e[window[0]+time:window[1]+time, :]

                if sub_pre_stim:
                    if window[0] < 0:
                        baseline = np.nanmean(this_clip[:-window[0], :], axis=0)
                        this_clip = this_clip - baseline

                if not return_pre:
                    if window[0] < 0:
                        this_clip = this_clip[-window[0]:, :]

                responses[target].append(this_clip)
                a=1

    for ri, r in enumerate(responses):
        if len(r) > 0:
            responses[ri] = np.stack(r)
        else:
            if return_pre:
                responses[ri] = np.zeros((0, window[1] - window[0], num_neurons))
            else:
                responses[ri] = np.zeros((0, window[1], num_neurons))

    with warnings.catch_warnings():
        warnings.simplefilter('ignore', category=RuntimeWarning)
        ave_responses = [np.nanmean(j, axis=0) for j in responses]
    ave_responses = np.stack(ave_responses)
    ave_responses = np.transpose(ave_responses, axes=(1, 2, 0))

    ave_responses_sem = [np.nanstd(j, axis=0, ddof=1) / np.sqrt(np.sum(~np.isnan(j), axis=0)) for j in responses]
    ave_responses_sem = np.stack(ave_responses_sem)
    ave_responses_sem = np.transpose(ave_responses_sem, axes=(1, 2, 0))

    return ave_responses, ave_responses_sem, responses


def get_anatomical_data(cell_ids):
    # load in anatomical data
    watlas = wa.NeuroAtlas()
    atlas_ids = list(watlas.neuron_ids)
    anatomical_connectome_full = watlas.get_anatomical_connectome(signed=False)
    peptide_connectome_full = watlas.get_peptidergic_connectome()
    gap_junction_connectome_full = watlas.get_gap_junctions()
    atlas_ids[atlas_ids.index('AWCON')] = 'AWCR'
    atlas_ids[atlas_ids.index('AWCOFF')] = 'AWCL'
    atlas_inds = [atlas_ids.index(i) for i in cell_ids]
    chem_syn_conn = anatomical_connectome_full[np.ix_(atlas_inds, atlas_inds)]
    gap_conn = gap_junction_connectome_full[np.ix_(atlas_inds, atlas_inds)]
    pep_conn = peptide_connectome_full[np.ix_(atlas_inds, atlas_inds)]

    return chem_syn_conn, gap_conn, pep_conn


def compare_matrix_sets(left_side, right_side):
    if type(left_side) is not list:
        left_side = [left_side]

    if type(right_side) is not list:
        right_side = [right_side]

    # find the best linear combination to make the sum of the matricies on the left side equal to the ones on the right
    num_left = len(left_side)
    num_right = len(right_side)
    left_side_col = np.stack([i.reshape(-1) for i in left_side]).T
    right_side_col = np.stack([i.reshape(-1) for i in right_side]).T

    if num_left > 1 or num_right > 1:
        x0 = np.ones(num_left + num_right - 2)

        def obj_fun(x):
            left_weights = np.concatenate((np.ones(1), x[:num_left-1]), axis=0)
            right_weights = np.concatenate((np.ones(1), x[num_left-1:]), axis=0)

            left_val = left_side_col @ left_weights
            right_val = right_side_col @ right_weights

            return -nan_corr(left_val, right_val)[0]

        x_hat = scipy.optimize.minimize(obj_fun, x0).x

        left_weights_hat = np.concatenate((np.ones(1), x_hat[:num_left - 1]), axis=0)
        right_weights_hat = np.concatenate((np.ones(1), x_hat[num_left - 1:]), axis=0)
    else:
        left_weights_hat = np.ones(1)
        right_weights_hat = np.ones(1)

    left_recon = (left_side_col @ left_weights_hat).reshape(left_side[0].shape)
    right_recon = (right_side_col @ right_weights_hat).reshape(right_side[0].shape)

    score, score_ci = nan_corr(left_recon, right_recon)

    return score, score_ci, left_recon, right_recon


def find_stim_events(inputs, window_size=1000):
    max_data_set = 0
    max_ind = 0
    max_val = 0
    max_window = 0

    for ii, i in enumerate(inputs):
        # some data sets might be smaller than window size
        this_window_size = np.min((window_size, i.shape[0]))

        # we're going to pass a square filter over the data to find the locations with the most stimulation events
        t_filt = np.ones(this_window_size)
        inputs_filtered = np.zeros((i.shape[0] - this_window_size + 1, i.shape[1]))

        for n in range(i.shape[1]):
            inputs_filtered[:, n] = np.convolve(i[:, n], t_filt, mode='valid')

        # sum the filtered inputs over neurons
        total_stim = inputs_filtered.sum(1)
        this_max_val = np.max(total_stim)
        this_max_ind = np.argmax(total_stim)

        if this_max_val > max_val:
            max_val = this_max_val
            max_ind = this_max_ind
            max_data_set = ii
            max_window = this_window_size

    time_window = (max_ind, max_ind + max_window)

    return max_data_set, time_window


def nan_r2(y_true, y_hat):
    y_true = y_true.reshape(-1)
    y_hat = y_hat.reshape(-1)

    mask = ~np.isnan(y_true) & ~np.isnan(y_hat)
    y_true = y_true[mask]
    y_hat = y_hat[mask]

    ss_res = np.sum((y_true - y_hat) ** 2)
    ss_tot = np.sum((y_true - np.mean(y_true)) ** 2)

    return 1 - ss_res / ss_tot


def nan_corr(y_true, y_hat, mean_sub=True):
    y_true = y_true.reshape(-1)
    y_hat = y_hat.reshape(-1)

    mask = ~np.isnan(y_true) & ~np.isnan(y_hat)
    y_true = y_true[mask]
    y_hat = y_hat[mask]

    if mean_sub:
        y_true = y_true - np.mean(y_true)
        y_hat = y_hat - np.mean(y_hat)

    y_true_std = np.std(y_true, ddof=1)
    y_hat_std = np.std(y_hat, ddof=1)

    corr = np.mean(y_true * y_hat) / y_true_std / y_hat_std

    # now estimate the confidence intervals for the correlation
    alpha = 0.5
    n = y_true.shape[0]
    z_a = scipy.stats.norm.ppf(1 - alpha / 2)
    z_r = np.log((1 + corr) / (1 - corr)) / 2
    l = z_r - (z_a / np.sqrt(n - 3))
    u = z_r + (z_a / np.sqrt(n - 3))
    ci_l = (np.exp(2 * l) - 1) / (np.exp(2 * l) + 1)
    ci_u = (np.exp(2 * u) - 1) / (np.exp(2 * u) + 1)
    ci = (ci_l, ci_u)

    return corr, ci


def nan_corr_data(data):
    with warnings.catch_warnings():
        warnings.simplefilter('ignore', category=RuntimeWarning)
        # calculate the average cross correlation between neurons
        emissions_cov = []
        num_neurons = data[0].shape[1]
        for i in range(len(data)):
            emissions_this = data[i]
            nan_loc = np.isnan(emissions_this)
            em_z_score = (emissions_this - np.nanmean(emissions_this, axis=0)) / np.nanstd(emissions_this, ddof=1, axis=0)
            em_z_score[nan_loc] = 0

            # figure out how many times the two neurons were measured together
            num_measured = np.zeros((num_neurons, num_neurons))
            for j1 in range(num_neurons):
                for j2 in range(num_neurons):
                    num_measured[j1, j2] = np.sum(~nan_loc[:, j1] & ~nan_loc[:, j2])

            emissions_cov_this = em_z_score.T @ em_z_score / num_measured
            emissions_cov.append(emissions_cov_this)

        correlation = np.nanmean(np.stack(emissions_cov), axis=0)

    return correlation


def nancorrcoef(data):
    num_data = len(data)
    corr_coef = np.zeros((num_data, num_data))

    for ii, i in enumerate(data):
        for ji, j in enumerate(data):
            # columnize everything in data
            i = i.reshape(-1)
            j = j.reshape(-1)

            i = (i - np.nanmean(i, axis=0)) / np.nanstd(i, ddof=1)
            j = (j - np.nanmean(j, axis=0)) / np.nanstd(j, ddof=1)

            corr_coef[ii, ji] = np.nanmean(i * j)

    return corr_coef

<|MERGE_RESOLUTION|>--- conflicted
+++ resolved
@@ -1,71 +1,7 @@
 import numpy as np
 import warnings
 import wormneuroatlas as wa
-<<<<<<< HEAD
-from scipy import stats as ss
-
-
-# def get_best_model(model_folders, sorting_param, use_test_data=True, plot_figs=True, best_model_ind=None):
-#     model_folders = [Path(i) for i in model_folders]
-#     model_list = []
-#     model_true_list = []
-#     posterior_train_list = []
-#     data_train_list = []
-#     posterior_test_list = []
-#     data_test_list = []
-#
-#     for m in model_folders:
-#         m = 'trained_models' / m
-#         # load in the model and the data
-#         model_file = open(m / 'models' / 'model_trained.pkl', 'rb')
-#         model_list.append(pickle.load(model_file))
-#         model_file.close()
-#
-#         model_true_path = m / 'models' / 'model_true.pkl'
-#         if model_true_path.exists():
-#             model_true_file = open(m / 'models' / 'model_true.pkl', 'rb')
-#             model_true_list.append(pickle.load(model_true_file))
-#             model_true_file.close()
-#         else:
-#             model_true_list.append(None)
-#
-#         posterior_train_file = open(m / 'posterior_train.pkl', 'rb')
-#         posterior_train_list.append(pickle.load(posterior_train_file))
-#         posterior_train_file.close()
-#
-#         data_train_file = open(m / 'data_train.pkl', 'rb')
-#         data_train_list.append(pickle.load(data_train_file))
-#         data_train_file.close()
-#
-#         posterior_test_file = open(m / 'posterior_test.pkl', 'rb')
-#         posterior_test_list.append(pickle.load(posterior_test_file))
-#         posterior_test_file.close()
-#
-#         data_test_file = open(m / 'data_test.pkl', 'rb')
-#         data_test_list.append(pickle.load(data_test_file))
-#         data_test_file.close()
-#
-#     best_model_ind = am.plot_model_comparison(sorting_param, model_list, posterior_train_list,
-#                                               data_train_list, posterior_test_list, data_test_list,
-#                                               plot_figs=plot_figs, best_model_ind=best_model_ind)
-#
-#     model = model_list[best_model_ind]
-#     model_true = model_true_list[best_model_ind]
-#     data_corr = nan_corr_data(data_train_list[best_model_ind]['emissions'])
-#
-#     if use_test_data:
-#         data = data_test_list[best_model_ind]
-#         posterior_dict = posterior_test_list[best_model_ind]
-#         posterior_path = 'trained_models' / model_folders[best_model_ind] / 'posterior_test.yml'
-#     else:
-#         data = data_train_list[best_model_ind]
-#         posterior_dict = posterior_train_list[best_model_ind]
-#         posterior_path = 'trained_models' / model_folders[best_model_ind] / 'posterior_train.yml'
-#
-#     return model, model_true, data, posterior_dict, posterior_path, data_corr
-=======
 import scipy
->>>>>>> 9205e3f5
 
 
 def auto_select_ids(inputs, cell_ids, num_neurons=10):
