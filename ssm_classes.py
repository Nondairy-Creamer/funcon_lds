--- conflicted
+++ resolved
@@ -529,36 +529,6 @@
 
         return ll
 
-<<<<<<< HEAD
-    def fit_gd(self, emissions_list, input_list, init_mean=None, init_cov=None, learning_rate=1e-2, num_steps=50):
-        """ This function will fit the model using gradient descent on the entire data set
-        """
-        for k in self.param_props['update'].keys():
-            if self.param_props['update']:
-                setattr(self, k, True)
-
-        emissions, inputs = self.standardize_inputs(emissions_list, input_list)
-
-        if init_mean is None:
-            init_mean = self.estimate_init_mean(emissions)
-        else:
-            init_mean = [torch.tensor(i, device=self.device, dtype=self.dtype) for i in init_mean]
-            init_mean = torch.stack(init_mean)
-
-        if init_cov is None:
-            init_cov = self.estimate_init_cov(emissions)
-        else:
-            init_cov = [torch.tensor(i, device=self.device, dtype=self.dtype) for i in init_cov]
-            init_cov = torch.stack(init_cov)
-
-        # initialize the optimizer with the parameters we're going to optimize
-        # TODO: could change this so update uses the variable name and we just use getattr to append these in a loop
-        model_params = []
-        for k in self.param_props['update'].keys():
-            if self.param_props['update'][k]:
-                setattr(self, k, True)
-                model_params.append(getattr(self, k))
-=======
     def _pad_init_for_lags(self):
         self.dynamics_weights_init = self._get_lagged_weights(self.dynamics_weights_init, fill='eye')
         self.dynamics_input_weights_init = self._get_lagged_weights(self.dynamics_input_weights_init, fill='zeros')
@@ -566,41 +536,11 @@
         dci_block = self.dynamics_cov_init
         self.dynamics_cov_init = np.eye(self.dynamics_dim_full) / self.nan_fill
         self.dynamics_cov_init[:self.dynamics_dim, :self.dynamics_dim] = dci_block
->>>>>>> dead9cea
 
         self.emissions_weights_init = self._pad_zeros(self.emissions_weights_init, self.num_lags, axis=1)
         self.emissions_input_weights_init = self._pad_zeros(self.emissions_input_weights_init, self.num_lags, axis=1)
 
-<<<<<<< HEAD
-        start = time.time()
-        for ep in range(num_steps):
-            optimizer.zero_grad()
-            loss = -self.lgssm_filter(emissions, inputs, init_mean, init_cov)[0]
-            loss.backward()
-            log_likelihood_out.append(-loss.detach().cpu().numpy())
-            optimizer.step()
-
-            time_out.append(time.time() - start)
-
-            if self.verbose:
-                print('Finished step ' + str(ep + 1) + '/' + str(num_steps))
-                print('log likelihood = ' + str(log_likelihood_out[-1]))
-                print('Time elapsed = ' + str(time_out[-1]))
-
-        self.log_likelihood = log_likelihood_out
-        self.train_time = time_out
-
-        for k in self.param_props['update'].keys():
-            if self.param_props['update']:
-                setattr(self, k, False)
-
-        return
-
-    @staticmethod
-    def estimate_init_mean(emissions):
-=======
     def estimate_init_mean(self, emissions):
->>>>>>> dead9cea
         init_mean = torch.nanmean(emissions, dim=1)
 
         init_mean[torch.isnan(init_mean)] = torch.tile(torch.nanmean(init_mean, dim=0), (emissions.shape[0], 1))[torch.isnan(init_mean)]
