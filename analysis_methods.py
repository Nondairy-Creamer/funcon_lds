import numpy as np
import analysis_utilities as au
import matplotlib as mpl
from matplotlib import pyplot as plt
import pickle
from pathlib import Path
colormap = mpl.colormaps['coolwarm']
plot_percent = 95
score_fun = au.nan_corr
# score_fun = au.nan_r2


def get_best_model(model_folders, sorting_param, use_test_data=True, plot_figs=True, best_model_ind=None):
    model_folders = [Path(i) for i in model_folders]
    model_list = []
    model_true_list = []
    posterior_train_list = []
    data_train_list = []
    posterior_test_list = []
    data_test_list = []

    for m in model_folders:
        m = 'trained_models' / m
        # load in the model and the data
        model_file = open(m / 'models' / 'model_trained.pkl', 'rb')
        model_list.append(pickle.load(model_file))
        model_file.close()

        model_true_path = m / 'models' / 'model_true.pkl'
        if model_true_path.exists():
            model_true_file = open(m / 'models' / 'model_true.pkl', 'rb')
            model_true_list.append(pickle.load(model_true_file))
            model_true_file.close()
        else:
            model_true_list.append(None)

        posterior_train_file = open(m / 'posterior_train.pkl', 'rb')
        posterior_train_list.append(pickle.load(posterior_train_file))
        posterior_train_file.close()

        data_train_file = open(m / 'data_train.pkl', 'rb')
        data_train_list.append(pickle.load(data_train_file))
        data_train_file.close()

        posterior_test_file = open(m / 'posterior_test.pkl', 'rb')
        posterior_test_list.append(pickle.load(posterior_test_file))
        posterior_test_file.close()

        data_test_file = open(m / 'data_test.pkl', 'rb')
        data_test_list.append(pickle.load(data_test_file))
        data_test_file.close()

    best_model_ind = plot_model_comparison(sorting_param, model_list, posterior_train_list,
                                              data_train_list, posterior_test_list, data_test_list,
                                              plot_figs=plot_figs, best_model_ind=best_model_ind)

    model = model_list[best_model_ind]
    model_true = model_true_list[best_model_ind]
    data_corr = au.nan_corr_data(data_train_list[best_model_ind]['emissions'])

    if use_test_data:
        data = data_test_list[best_model_ind]
        posterior_dict = posterior_test_list[best_model_ind]
        posterior_path = 'trained_models' / model_folders[best_model_ind] / 'posterior_test.yml'
    else:
        data = data_train_list[best_model_ind]
        posterior_dict = posterior_train_list[best_model_ind]
        posterior_path = 'trained_models' / model_folders[best_model_ind] / 'posterior_train.yml'

    return model, model_true, data, posterior_dict, posterior_path, data_corr


def plot_model_params(model, model_true=None, cell_ids_chosen=None):
    model_params = model.get_params()
    if model_true is not None:
        has_ground_truth = True
    else:
        has_ground_truth = False

    if cell_ids_chosen is None:
        cell_ids_chosen = model.cell_ids.copy()

    if has_ground_truth:
        model_params_true = model_true.get_params()
    cell_ids = model.cell_ids
    # limit the matrix to the chosen neurons
    neuron_inds_chosen = np.array([cell_ids.index(i) for i in cell_ids_chosen])

    # plot the log likelihood
    plt.figure()
    plt.plot(model.log_likelihood, label='fit parameters')
    if has_ground_truth:
        plt.axhline(model_true.log_likelihood[0], color='k', linestyle=':', label='true parameters')
        plt.legend()
    plt.xlabel('EM iteration')
    plt.ylabel('log likelihood')
    plt.show()

    # plot the dynamics weights
    A_full = model_params['trained']['dynamics_weights'][:model.dynamics_dim, :]
    A = np.split(A_full, model.dynamics_lags, axis=1)
    A = [i[np.ix_(neuron_inds_chosen, neuron_inds_chosen)] for i in A]
    # get rid of the diagonal
    for aa in range(len(A)):
        A[aa][np.eye(A[aa].shape[0], dtype=bool)] = np.nan
    abs_max = np.nanmax(np.abs(A))

    if has_ground_truth:
        A_full_true = model_params_true['trained']['dynamics_weights'][:model.dynamics_dim, :]
        A_true = np.split(A_full_true, model.dynamics_lags, axis=1)
        A_true = [i[np.ix_(neuron_inds_chosen, neuron_inds_chosen)] for i in A_true]
        # get rid of the diagonal
        for aa in range(len(A_true)):
            A_true[aa][np.eye(A_true[aa].shape[0], dtype=bool)] = np.nan

        abs_max_true = np.nanmax(np.abs(A_true))
        abs_max = np.nanmax((abs_max, abs_max_true))
    else:
        A_true = [None for i in range(len(A))]

    for i in range(len(A)):
        plot_matrix(A[i], A_true[i], labels_x=cell_ids_chosen, labels_y=cell_ids_chosen, abs_max=abs_max, title='A')

    # plot the B matrix
    B_full = model_params['trained']['dynamics_input_weights'][:model.dynamics_dim, :]
    B = np.split(B_full, model.dynamics_input_lags, axis=1)
    B = np.stack([np.diag(i) for i in B]).T
    B = B[neuron_inds_chosen, :]

    if has_ground_truth:
        B_full_true = model_params_true['trained']['dynamics_input_weights'][:model.dynamics_dim, :]
        B_true = np.split(B_full_true, model.dynamics_input_lags, axis=1)
        B_true = np.stack([np.diag(i) for i in B_true]).T
        B_true = B_true[neuron_inds_chosen, :]
    else:
        B_true = None

    plot_matrix(B, B_true, labels_y=cell_ids_chosen, title='B')

    # Plot the Q matrix
    Q = model_params['trained']['dynamics_cov'][:model.dynamics_dim, :model.dynamics_dim]
    Q = Q[np.ix_(neuron_inds_chosen, neuron_inds_chosen)]

    if has_ground_truth:
        Q_true = model_params_true['trained']['dynamics_cov'][:model.dynamics_dim, :model.dynamics_dim]
        Q_true = Q_true[np.ix_(neuron_inds_chosen, neuron_inds_chosen)]
    else:
        Q_true = None

    plot_matrix(Q, Q_true, labels_x=cell_ids_chosen, labels_y=cell_ids_chosen, title='Q')

    # Plot the R matrix
    R = model_params['trained']['emissions_cov'][:model.dynamics_dim, :model.dynamics_dim]
    R = R[np.ix_(neuron_inds_chosen, neuron_inds_chosen)]

    if has_ground_truth:
        R_true = model_params_true['trained']['emissions_cov'][:model.dynamics_dim, :model.dynamics_dim]
        R_true = R_true[np.ix_(neuron_inds_chosen, neuron_inds_chosen)]
    else:
        R_true = None

    plot_matrix(R, R_true, labels_x=cell_ids_chosen, labels_y=cell_ids_chosen, title='R')


def plot_matrix(param_trained, param_true=None, labels_x=None, labels_y=None, abs_max=None, title=''):
    # plot a specific model parameter, usually called by plot_model_params

    if abs_max is None:
        if param_true is not None:
            abs_max = np.nanmax([np.nanmax(np.abs(i)) for i in [param_trained, param_true, param_true - param_trained]])
        else:
            abs_max = np.nanmax([np.nanmax(np.abs(i)) for i in [param_trained]])

    if param_true is not None:
        plt.subplot(2, 2, 1)
    plt.imshow(param_trained, interpolation='Nearest', cmap=colormap)
    plt.title('fit weights')
    plt.xlabel('input neurons')
    plt.ylabel('output neurons')
    plt.clim((-abs_max, abs_max))
    plt.colorbar()

    if labels_x is not None:
        plt.xticks(np.arange(param_trained.shape[1]), labels_x)
        ax = plt.gca()
        for label in ax.get_xticklabels():
            label.set_rotation(90)

    if labels_y is not None:
        plt.yticks(np.arange(param_trained.shape[0]), labels_y)

    if param_true is not None:
        plt.subplot(2, 2, 2)
        plt.imshow(param_true, interpolation='Nearest', cmap=colormap)
        plt.title('true weights, ' + title)
        plt.clim((-abs_max, abs_max))
        plt.colorbar()

        if labels_x is not None:
            plt.xticks(np.arange(param_trained.shape[1]), labels_x)
            ax = plt.gca()
            for label in ax.get_xticklabels():
                label.set_rotation(90)

        if labels_y is not None:
            plt.yticks(np.arange(param_trained.shape[0]), labels_y)

        plt.subplot(2, 2, 3)
        plt.imshow(param_true - param_trained, interpolation='Nearest', cmap=colormap)
        plt.title('true - fit')
        plt.clim((-abs_max, abs_max))
        plt.colorbar()

        if labels_x is not None:
            plt.xticks(np.arange(param_trained.shape[1]), labels_x)
            ax = plt.gca()
            for label in ax.get_xticklabels():
                label.set_rotation(90)

        if labels_y is not None:
            plt.yticks(np.arange(param_trained.shape[0]), labels_y)

    plt.tight_layout()
    plt.show()


def plot_posterior(data, posterior_dict, cell_ids_chosen, sample_rate=0.5, window_size=1000):
    emissions = data['emissions']
    inputs = data['inputs']
    posterior = posterior_dict['posterior']
    # model_sampled = posterior_dict['model_sampled_noise']
    model_sampled = posterior_dict['post_pred']

    neuron_inds_chosen = np.array([data['cell_ids'].index(i) for i in cell_ids_chosen])

    # get all the inputs but with only the chosen neurons
    inputs_truncated = [i[:, neuron_inds_chosen] for i in inputs]
    data_ind_chosen, time_window = au.find_stim_events(inputs_truncated, window_size=window_size)

    emissions_chosen = emissions[data_ind_chosen][time_window[0]:time_window[1], neuron_inds_chosen]
    inputs_chosen = inputs[data_ind_chosen][time_window[0]:time_window[1], neuron_inds_chosen]
    posterior_chosen = posterior[data_ind_chosen][time_window[0]:time_window[1], neuron_inds_chosen]
    model_sampled_chosen = model_sampled[data_ind_chosen][time_window[0]:time_window[1], neuron_inds_chosen]

    filt_shape = np.ones(5)
    for i in range(inputs_chosen.shape[1]):
        inputs_chosen[:, i] = np.convolve(inputs_chosen[:, i], filt_shape, mode='same')

    plot_y = np.arange(len(cell_ids_chosen))
    plot_x = np.arange(0, emissions_chosen.shape[0], emissions_chosen.shape[0]/10)
    cmax = np.nanpercentile(np.abs((emissions_chosen, posterior_chosen)), plot_percent)

    plt.figure()
    plt.subplot(3, 1, 1)
    plt.imshow(inputs_chosen.T, interpolation='nearest', aspect='auto', cmap=colormap)
    plt.title('stimulation events')
    plt.yticks(plot_y, cell_ids_chosen)
    plt.xticks(plot_x, plot_x * sample_rate)
    plt.xlabel('time (s)')
    plt.clim((-1, 1))
    plt.colorbar()

    plt.subplot(3, 1, 2)
    plt.imshow(emissions_chosen.T, interpolation='nearest', aspect='auto', cmap=colormap)
    plt.clim((-cmax, cmax))
    plt.title('measured data')
    plt.yticks(plot_y, cell_ids_chosen)
    plt.xticks(plot_x, plot_x * sample_rate)
    plt.xlabel('time (s)')
    plt.colorbar()

    plt.subplot(3, 1, 3)
    plt.imshow(posterior_chosen.T, interpolation='nearest', aspect='auto', cmap=colormap)
    plt.clim((-cmax, cmax))
    plt.title('model posterior, all data')
    plt.yticks(plot_y, cell_ids_chosen)
    plt.xticks(plot_x, plot_x * sample_rate)
    plt.xlabel('time (s)')
    plt.colorbar()

    plt.tight_layout()

    plt.figure()
    cmax = np.nanpercentile(np.abs((model_sampled_chosen, posterior_chosen)), plot_percent)

    plt.subplot(3, 1, 1)
    plt.imshow(inputs_chosen.T, interpolation='nearest', aspect='auto', cmap=colormap)
    plt.title('stimulation events')
    plt.yticks(plot_y, cell_ids_chosen)
    plt.xticks(plot_x, plot_x * sample_rate)
    plt.xlabel('time (s)')
    plt.clim((-1, 1))
    plt.colorbar()

    plt.subplot(3, 1, 2)
    plt.imshow(model_sampled_chosen.T, interpolation='nearest', aspect='auto', cmap=colormap)
    plt.clim((-cmax, cmax))
    plt.title('sampled model')
    plt.yticks(plot_y, cell_ids_chosen)
    plt.xticks(plot_x, plot_x * sample_rate)
    plt.xlabel('time (s)')
    plt.colorbar()

    plt.subplot(3, 1, 3)
    plt.imshow(posterior_chosen.T, interpolation='nearest', aspect='auto', cmap=colormap)
    plt.clim((-cmax, cmax))
    plt.title('model posterior, all data')
    plt.yticks(plot_y, cell_ids_chosen)
    plt.xticks(plot_x, plot_x * sample_rate)
    plt.xlabel('time (s)')
    plt.colorbar()

    plt.tight_layout()

    plt.show()


def plot_missing_neuron(model, data, posterior_dict, cell_ids_chosen, neuron_to_remove, window_size=1000, force_calc=False):
    cell_ids = data['cell_ids']
    cell_ids_chosen_inds = [cell_ids.index(i) for i in cell_ids_chosen]
    chosen_inputs = [i[:, cell_ids_chosen_inds] for i in data['inputs']]
    data_ind, time_window = au.find_stim_events(chosen_inputs, window_size=window_size)

    # check for data that has already been saved
    if 'posterior_missing' in posterior_dict.keys():
        if neuron_to_remove not in posterior_dict['posterior_missing']:
            force_calc = True
        else:
            if data_ind != posterior_dict['posterior_missing'][neuron_to_remove]['data_ind'] or \
                    time_window != posterior_dict['posterior_missing'][neuron_to_remove]['time_window']:
                force_calc = True
    else:
        posterior_dict['posterior_missing'] = {}
        force_calc = True

    init_mean = posterior_dict['init_mean'][data_ind]
    init_cov = posterior_dict['init_cov'][data_ind]
    sample_rate = model.sample_rate
    missing_neuron_ind = cell_ids.index(neuron_to_remove)
    emissions = data['emissions'][data_ind]
    inputs = data['inputs'][data_ind]

    if force_calc:
        emissions_missing = emissions.copy()
        emissions_missing[:, missing_neuron_ind] = np.nan
        posterior_missing = model.lgssm_smoother(emissions_missing, inputs, init_mean, init_cov)[1]
        posterior_missing = (posterior_missing @ model.emissions_weights.T)
        posterior_missing = posterior_missing[time_window[0]:time_window[1], missing_neuron_ind]
    else:
        posterior_missing = posterior_dict['posterior_missing'][neuron_to_remove]['posterior']

    emissions = emissions[time_window[0]:time_window[1], missing_neuron_ind]
    inputs = inputs[time_window[0]:time_window[1], :]
    stim_time, stim_inds = np.where(inputs == 1)
    stim_names = [cell_ids[i] for i in stim_inds]
    recon_score, recon_score_ci = score_fun(emissions, posterior_missing)

    plot_x = np.arange(emissions.shape[0]) * sample_rate
    plt.figure()
    plt.plot(plot_x, emissions, label='measured')
    plt.plot(plot_x, posterior_missing, label='posterior, ' + neuron_to_remove + ' unmeasured')
    ylim = plt.ylim()
    for si, s in enumerate(stim_time):
        plt.axvline(plot_x[s], color=[0.5, 0.5, 0.5])
        plt.text(plot_x[s], ylim[1], stim_names[si], rotation=45)
    plt.xlabel('time (s)')
    plt.ylabel(neuron_to_remove + ' activity, correlation = ' + str(recon_score))
    plt.legend()
    plt.show()

    posterior_dict['posterior_missing'][neuron_to_remove] = {'posterior': posterior_missing,
                                                             'emissions': emissions,
                                                             'data_ind': data_ind,
                                                             'time_window': time_window,
                                                             }

    return posterior_dict


def plot_irf_norm(model_weights, measured_irf, model_irf, data_corr, cell_ids, cell_ids_chosen):
    chosen_neuron_inds = [cell_ids.index(i) for i in cell_ids_chosen]

    # get the combination of weights that looks most like the measured irf
    model_weights_norm = au.compare_matrix_sets(measured_irf, model_weights)[3]

    # sub sample the matricies down to the selected neurons
    data_corr = data_corr[np.ix_(chosen_neuron_inds, chosen_neuron_inds)]
    measured_irf = measured_irf[np.ix_(chosen_neuron_inds, chosen_neuron_inds)]
    model_irf = model_irf[np.ix_(chosen_neuron_inds, chosen_neuron_inds)]
    model_weights_norm = model_weights_norm[np.ix_(chosen_neuron_inds, chosen_neuron_inds)]

    # normalize the data for convenience in plotting
    data_corr = data_corr / np.nanmax(data_corr)
    measured_irf = measured_irf / np.nanmax(measured_irf)
    model_irf = model_irf / np.nanmax(model_irf)
    model_weights_norm = model_weights_norm / np.nanmax(model_weights_norm)

    # plot the average impulse responses of the chosen neurons
    plt.figure()
    plot_x = np.arange(len(chosen_neuron_inds))

    ax = plt.subplot(2, 2, 1)
    plt.imshow(measured_irf, interpolation='nearest', cmap=colormap)
    plt.title('measured response')
    plt.xticks(plot_x, cell_ids_chosen)
    plt.yticks(plot_x, cell_ids_chosen)
    for label in ax.get_xticklabels():
        label.set_rotation(90)
    plt.clim((-1, 1))

    ax = plt.subplot(2, 2, 2)
    plt.imshow(model_irf, interpolation='nearest', cmap=colormap)
    plt.title('model IRFs')
    plt.xticks(plot_x, cell_ids_chosen)
    plt.yticks(plot_x, cell_ids_chosen)
    for label in ax.get_xticklabels():
        label.set_rotation(90)
    plt.clim((-1, 1))

    ax = plt.subplot(2, 2, 3)
    plt.imshow(data_corr, interpolation='nearest', cmap=colormap)
    plt.title('correlation')
    plt.xticks(plot_x, cell_ids_chosen)
    plt.yticks(plot_x, cell_ids_chosen)
    for label in ax.get_xticklabels():
        label.set_rotation(90)
    plt.clim((-1, 1))

    ax = plt.subplot(2, 2, 4)
    plt.imshow(model_weights_norm, interpolation='nearest', cmap=colormap)
    plt.title('model weights')
    plt.xticks(plot_x, cell_ids_chosen)
    plt.yticks(plot_x, cell_ids_chosen)
    for label in ax.get_xticklabels():
        label.set_rotation(90)
    plt.clim((-1, 1))

    plt.tight_layout()

    plt.show()


def compare_irf_w_anatomy(model_weights, measured_irf, model_irf, data_corr, cell_ids):
    model_weights = [np.abs(i) for i in model_weights]
    measured_irf = np.abs(measured_irf)
    model_irf = np.abs(model_irf)
    data_corr = np.abs(data_corr)

    chem_conn, gap_conn, pep_conn = au.get_anatomical_data(cell_ids)

    # compare each of the weights against measured
    anatomy_list = [chem_conn, gap_conn, pep_conn]
    measured_irf_score, measured_irf_score_ci = au.compare_matrix_sets(anatomy_list, measured_irf)[:2]
    model_irf_score, model_irf_score_ci = au.compare_matrix_sets(anatomy_list, model_irf)[:2]
    data_corr_score, data_corr_score_ci = au.compare_matrix_sets(anatomy_list, data_corr)[:2]
    model_weights_score, model_weights_score_ci = au.compare_matrix_sets(anatomy_list, model_weights)[:2]

    # make figure comparing the metrics to the connectome
    plt.figure()
    plot_x = np.arange(4)
    y_val = np.array([model_weights_score, measured_irf_score, model_irf_score, data_corr_score])
    y_val_ci = np.abs(np.stack([model_weights_score_ci, measured_irf_score_ci, model_irf_score_ci, data_corr_score_ci]).T - y_val)
    plt.bar(plot_x, y_val)
    plt.errorbar(plot_x, y_val, y_val_ci, fmt='.', color='k')
    plt.xticks(plot_x, ['model weights', 'measured irf', 'model irf', 'data corr'])
    plt.xlabel('correlation to connectome')

    # plot the weights compare to their reconstructions

    plt.show()


<<<<<<< HEAD
def compare_irf_w_prediction(cell_ids, model_weights, measured_irf, model_sampled_irf, data_corr, cell_ids_chosen, fig_path):
    # model_weights = au.ave_fun(au.stack_weights(model.dynamics_weights[:model.dynamics_dim, :], model.dynamics_lags, axis=1), axis=0)
    # cell_ids = model.cell_ids
    neuron_inds_chosen = [cell_ids.index(i) for i in cell_ids_chosen]

    # set the diagonal to nan to do stats on everything else
    data_corr[np.eye(data_corr.shape[0], dtype=bool)] = np.nan
    measured_irf[np.eye(measured_irf.shape[0], dtype=bool)] = np.nan
    model_sampled_irf[np.eye(model_sampled_irf.shape[0], dtype=bool)] = np.nan
    model_weights[np.eye(model_weights.shape[0], dtype=bool)] = np.nan

    measured_irf_chosen = measured_irf
    model_sampled_irf_chosen = model_sampled_irf
    data_corr_chosen = data_corr
=======
def compare_irf_w_prediction(model_weights, measured_irf, model_irf, data_corr, cell_ids, cell_ids_chosen):
    neuron_inds_chosen = [cell_ids.index(i) for i in cell_ids_chosen]

    # grab the avereage impulse values that you want to plot
    measured_irf_chosen = measured_irf[np.ix_(neuron_inds_chosen, neuron_inds_chosen)]
    model_irf_chosen = model_irf[np.ix_(neuron_inds_chosen, neuron_inds_chosen)]
    data_corr_chosen = data_corr[np.ix_(neuron_inds_chosen, neuron_inds_chosen)]
>>>>>>> 9205e3f5

    # scatter the interactions just between the chosen neurons
    model_sampled_score, model_sampled_score_ci = score_fun(measured_irf_chosen, model_irf_chosen)
    data_corr_score, data_corr_score_ci = score_fun(measured_irf_chosen, data_corr_chosen)

    plt.figure()
    plt.scatter(measured_irf_chosen.reshape(-1), model_irf_chosen.reshape(-1))
    xlim = plt.xlim()
    plt.plot(xlim, xlim)
    plt.title('model IRFs, ' + str(model_sampled_score))
    plt.ylabel('model IRFs')
    plt.xlabel('measured IRFs')

    plt.figure()
    plt.scatter(measured_irf_chosen.reshape(-1), data_corr_chosen.reshape(-1))
    plt.ylabel('data correlation')
    plt.xlabel('measured IRFs')
    plt.title('data corr, ' + str(data_corr_score))

    data_corr_score, data_corr_score_ci = au.compare_matrix_sets(measured_irf, data_corr)[:2]
    model_sampled_score, model_sampled_score_ci = au.compare_matrix_sets(measured_irf, model_irf)[:2]
    model_weights_score, model_weights_score_ci = au.compare_matrix_sets(measured_irf, model_weights)[:2]

    # compare the metrics to the measured IRF
    plt.figure()
    plot_x = np.arange(3)
    y_val = np.array([data_corr_score, model_sampled_score, model_weights_score])
    y_val_ci = np.abs(np.stack([data_corr_score_ci, model_sampled_score_ci, model_weights_score_ci]).T - y_val)
    plt.bar(plot_x, y_val)
    plt.errorbar(plot_x, y_val, yerr=y_val_ci, fmt='.', color='k')
<<<<<<< HEAD
    plt.xticks(plot_x, ['data correlation', 'model sampled', 'model weights'])
    plt.ylabel('correlation to impulse responses')
    string = fig_path + 'bar_irf.png'
    plt.savefig(string)
=======
    plt.xticks(plot_x, ['data correlation', 'model IRFs', 'model weights'])
    plt.ylabel('correlation to measured IRFs')
>>>>>>> 9205e3f5

    # show the scatter plots for the comparison to IRF
    plt.figure()
    plt.subplot(2, 2, 1)
    plt.scatter(measured_irf.reshape(-1), data_corr.reshape(-1), s=2)
    plt.ylabel('data correlation')
    plt.xlabel('measured IRFs')
    plt.subplot(2, 2, 2)
    plt.scatter(measured_irf.reshape(-1), model_irf.reshape(-1), s=2)
    xlim = plt.xlim()
    plt.plot(xlim, xlim, color='k')
    plt.ylabel('model IRFs')
    plt.xlabel('measured IRFs')
    plt.subplot(2, 2, 3)
    plt.scatter(model_irf.reshape(-1), data_corr.reshape(-1), s=2)
    plt.xlabel('model IRFs')
    plt.ylabel('data correlation')
    plt.tight_layout()

    # plt.show()
    string = fig_path + 'scatter_irf.png'
    plt.savefig(string)


def plot_irf_traces(measured_irf, measured_irf_sem, posterior_irf, model_irf, cell_ids, cell_ids_chosen, window,
                    sample_rate=0.5, num_plot=5):

    chosen_neuron_inds = [cell_ids.index(i) for i in cell_ids_chosen]
    plot_x = np.arange(window[0], window[1]) * sample_rate

    # pull out the neurons we care about
    measured_irf = measured_irf[:, chosen_neuron_inds, :][:, :, chosen_neuron_inds]
    measured_irf_sem = measured_irf_sem[:, chosen_neuron_inds, :][:, :, chosen_neuron_inds]
    model_irf = model_irf[:, chosen_neuron_inds, :][:, :, chosen_neuron_inds]
    posterior_irf = posterior_irf[:, chosen_neuron_inds, :][:, :, chosen_neuron_inds]

    # find the 5 highest responses to plot
    measured_stim_responses_l2 = au.ave_fun(model_irf, axis=0)
    measured_stim_responses_l2[np.eye(measured_stim_responses_l2.shape[0], dtype=bool)] = 0
    sorted_vals = np.sort(measured_stim_responses_l2.reshape(-1))
    plot_inds = []
    for m in range(num_plot):
        best = np.where(measured_stim_responses_l2 == sorted_vals[-(m+1)])
        plot_inds.append((best[0][0], best[1][0]))

    measured_response_chosen = np.zeros((measured_irf.shape[0], num_plot))
    measured_response_sem_chosen = np.zeros((measured_irf.shape[0], num_plot))
    model_sampled_response_chosen = np.zeros((measured_irf.shape[0], num_plot))
    posterior_response_chosen = np.zeros((measured_irf.shape[0], num_plot))

    plot_label = []
    for pi, p in enumerate(plot_inds):
        measured_response_sem_chosen[:, pi] = measured_irf_sem[:, p[0], p[1]]
        measured_response_chosen[:, pi] = measured_irf[:, p[0], p[1]]
        model_sampled_response_chosen[:, pi] = model_irf[:, p[0], p[1]]
        posterior_response_chosen[:, pi] = posterior_irf[:, p[0], p[1]]
        plot_label.append((cell_ids_chosen[p[0]], cell_ids_chosen[p[1]]))

    ylim = (np.nanpercentile([measured_response_chosen - measured_response_sem_chosen, model_sampled_response_chosen, posterior_response_chosen], 1),
            np.nanpercentile([measured_response_chosen + measured_response_sem_chosen, model_sampled_response_chosen, posterior_response_chosen], 99))

    for i in range(measured_response_chosen.shape[1]):
        plt.figure()
        this_measured_resp = measured_response_chosen[:, i]
        this_measured_resp_sem = measured_response_sem_chosen[:, i]
        plt.plot(plot_x, this_measured_resp, label='measured')
        plt.fill_between(plot_x, this_measured_resp - this_measured_resp_sem, this_measured_resp + this_measured_resp_sem, alpha=0.4)
        plt.plot(plot_x, posterior_response_chosen[:, i], label='posterior')
        plt.plot(plot_x, model_sampled_response_chosen[:, i], label='model sampled')
        plt.axvline(0, color='k', linestyle='--')
        plt.axhline(0, color='k', linestyle='--')
        plt.ylim(ylim)
        plt.ylabel(plot_label[i][0])
        plt.xlabel('time (s)')

        plt.legend()
        plt.title('average responses to stimulation of: ' + plot_label[i][1])

    plt.show()


def plot_dynamics_eigs(model):
    A = model.dynamics_weights

    d_eigvals = np.linalg.eigvals(A)

    plt.figure()
    plt.plot(np.sort(np.abs(d_eigvals))[::-1])
    plt.ylabel('magnitude')
    plt.xlabel('eigen values')

    plt.figure()
    plt.scatter(np.real(d_eigvals), np.imag(d_eigvals))
    plt.xlabel('real components')
    plt.ylabel('imaginary components')
    plt.title('eigenvalues of the dynamics matrix')
    plt.xlim((-1, 1))
    plt.ylim((-1, 1))
    ax = plt.gca()
    ax.set_aspect('equal', 'box')

    plt.show()


def plot_model_comparison(sorting_param, model_list, posterior_train_list, data_train_list, posterior_test_list,
                          data_test_list, plot_figs=True, best_model_ind=None):
    num_non_nan_train = [np.sum([np.sum(~np.isnan(j)) for j in i['emissions']]) for i in data_train_list]
    num_non_nan_test = [np.sum([np.sum(~np.isnan(j)) for j in i['emissions']]) for i in data_test_list]

    sorting_list = [getattr(i, sorting_param) for i in model_list]
    for i in range(len(sorting_list)):
        if sorting_list[i] is None:
            sorting_list[i] = -np.inf
    ll_over_train = [getattr(i, 'log_likelihood') for i in model_list]
    train_ll = [i['ll'] for i in posterior_train_list]
    test_ll = [i['ll'] for i in posterior_test_list]

    # normalize likelihood by number of measurements
    ll_over_train = [ll_over_train[i] / num_non_nan_train[i] for i in range(len(ll_over_train))]
    train_ll = [train_ll[i] / num_non_nan_train[i] for i in range(len(train_ll))]
    test_ll = [test_ll[i] / num_non_nan_test[i] for i in range(len(test_ll))]

    if best_model_ind is None:
        best_model_ind = np.argmax(test_ll)

    if plot_figs:
        sorting_list_inds = np.argsort(sorting_list)
        sorting_list = np.sort(sorting_list)
        ll_over_train = [ll_over_train[i] for i in sorting_list_inds]
        train_ll = [train_ll[i] for i in sorting_list_inds]
        test_ll = [test_ll[i] for i in sorting_list_inds]

        for ii, i in enumerate(ll_over_train):
            plt.figure()
            plt.plot(i)
            plt.title(sorting_param + ': ' + str(sorting_list[ii]))
            plt.xlabel('Iterations of EM')
            plt.ylabel('mean log likelihood')

        if sorting_list[0] == -np.inf:
            sorting_list[0] = 2 * sorting_list[1] - sorting_list[2]
        plt.figure()
        plt.subplot(1, 2, 1)
        plt.plot(sorting_list, train_ll, label='train', marker='o')
        plt.xlabel(sorting_param)
        plt.ylabel('mean log likelihood')
        plt.grid()
        plt.subplot(1, 2, 2)
        plt.plot(sorting_list, test_ll, label='test', marker='o')
        plt.xlabel(sorting_param)
        plt.grid()
        plt.tight_layout()

        plt.show()

    return best_model_ind
<|MERGE_RESOLUTION|>--- conflicted
+++ resolved
@@ -470,22 +470,6 @@
     plt.show()
 
 
-<<<<<<< HEAD
-def compare_irf_w_prediction(cell_ids, model_weights, measured_irf, model_sampled_irf, data_corr, cell_ids_chosen, fig_path):
-    # model_weights = au.ave_fun(au.stack_weights(model.dynamics_weights[:model.dynamics_dim, :], model.dynamics_lags, axis=1), axis=0)
-    # cell_ids = model.cell_ids
-    neuron_inds_chosen = [cell_ids.index(i) for i in cell_ids_chosen]
-
-    # set the diagonal to nan to do stats on everything else
-    data_corr[np.eye(data_corr.shape[0], dtype=bool)] = np.nan
-    measured_irf[np.eye(measured_irf.shape[0], dtype=bool)] = np.nan
-    model_sampled_irf[np.eye(model_sampled_irf.shape[0], dtype=bool)] = np.nan
-    model_weights[np.eye(model_weights.shape[0], dtype=bool)] = np.nan
-
-    measured_irf_chosen = measured_irf
-    model_sampled_irf_chosen = model_sampled_irf
-    data_corr_chosen = data_corr
-=======
 def compare_irf_w_prediction(model_weights, measured_irf, model_irf, data_corr, cell_ids, cell_ids_chosen):
     neuron_inds_chosen = [cell_ids.index(i) for i in cell_ids_chosen]
 
@@ -493,7 +477,6 @@
     measured_irf_chosen = measured_irf[np.ix_(neuron_inds_chosen, neuron_inds_chosen)]
     model_irf_chosen = model_irf[np.ix_(neuron_inds_chosen, neuron_inds_chosen)]
     data_corr_chosen = data_corr[np.ix_(neuron_inds_chosen, neuron_inds_chosen)]
->>>>>>> 9205e3f5
 
     # scatter the interactions just between the chosen neurons
     model_sampled_score, model_sampled_score_ci = score_fun(measured_irf_chosen, model_irf_chosen)
@@ -524,15 +507,8 @@
     y_val_ci = np.abs(np.stack([data_corr_score_ci, model_sampled_score_ci, model_weights_score_ci]).T - y_val)
     plt.bar(plot_x, y_val)
     plt.errorbar(plot_x, y_val, yerr=y_val_ci, fmt='.', color='k')
-<<<<<<< HEAD
-    plt.xticks(plot_x, ['data correlation', 'model sampled', 'model weights'])
-    plt.ylabel('correlation to impulse responses')
-    string = fig_path + 'bar_irf.png'
-    plt.savefig(string)
-=======
     plt.xticks(plot_x, ['data correlation', 'model IRFs', 'model weights'])
     plt.ylabel('correlation to measured IRFs')
->>>>>>> 9205e3f5
 
     # show the scatter plots for the comparison to IRF
     plt.figure()
