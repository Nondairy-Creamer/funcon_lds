import numpy as np
import analysis_utilities as au
import matplotlib as mpl
from matplotlib import pyplot as plt
colormap = mpl.colormaps['coolwarm']
plot_percent = 95
score_fun = au.nan_corr
# score_fun = au.nan_r2


def plot_model_params(model, model_true=None, cell_ids_chosen=None):
    model_params = model.get_params()
    if model_true is not None:
        has_ground_truth = True
    else:
        has_ground_truth = False

    if cell_ids_chosen is None:
        cell_ids_chosen = model.cell_ids.copy()

    if has_ground_truth:
        model_params_true = model_true.get_params()
    cell_ids = model.cell_ids
    # limit the matrix to the chosen neurons
    neuron_inds_chosen = np.array([cell_ids.index(i) for i in cell_ids_chosen])

    # plot the log likelihood
    plt.figure()
    plt.plot(model.log_likelihood, label='fit parameters')
    if has_ground_truth:
        plt.axhline(model_true.log_likelihood[0], color='k', linestyle=':', label='true parameters')
        plt.legend()
    plt.xlabel('EM iteration')
    plt.ylabel('log likelihood')
    plt.show()

    # plot the dynamics weights
    A_full = model_params['trained']['dynamics_weights'][:model.dynamics_dim, :]
    A = np.split(A_full, model.dynamics_lags, axis=1)
    A = [i[np.ix_(neuron_inds_chosen, neuron_inds_chosen)] for i in A]
    # get rid of the diagonal
    for aa in range(len(A)):
        A[aa][np.eye(A[aa].shape[0], dtype=bool)] = np.nan
    abs_max = np.nanmax(np.abs(A))

    if has_ground_truth:
        A_full_true = model_params_true['trained']['dynamics_weights'][:model.dynamics_dim, :]
        A_true = np.split(A_full_true, model.dynamics_lags, axis=1)
        A_true = [i[np.ix_(neuron_inds_chosen, neuron_inds_chosen)] for i in A_true]
        # get rid of the diagonal
        for aa in range(len(A_true)):
            A_true[aa][np.eye(A_true[aa].shape[0], dtype=bool)] = np.nan

        abs_max_true = np.nanmax(np.abs(A_true))
        abs_max = np.nanmax((abs_max, abs_max_true))
    else:
        A_true = [None for i in range(len(A))]

    for i in range(len(A)):
        plot_matrix(A[i], A_true[i], labels_x=cell_ids_chosen, labels_y=cell_ids_chosen, abs_max=abs_max, title='A')

    # plot the B matrix
    B_full = model_params['trained']['dynamics_input_weights'][:model.dynamics_dim, :]
    B = np.split(B_full, model.dynamics_input_lags, axis=1)
    B = np.stack([np.diag(i) for i in B]).T
    B = B[neuron_inds_chosen, :]

    if has_ground_truth:
        B_full_true = model_params_true['trained']['dynamics_input_weights'][:model.dynamics_dim, :]
        B_true = np.split(B_full_true, model.dynamics_input_lags, axis=1)
        B_true = np.stack([np.diag(i) for i in B_true]).T
        B_true = B_true[neuron_inds_chosen, :]
    else:
        B_true = None

    plot_matrix(B, B_true, labels_y=cell_ids_chosen, title='B')

    # Plot the Q matrix
    Q = model_params['trained']['dynamics_cov'][:model.dynamics_dim, :model.dynamics_dim]
    Q = Q[np.ix_(neuron_inds_chosen, neuron_inds_chosen)]

    if has_ground_truth:
        Q_true = model_params_true['trained']['dynamics_cov'][:model.dynamics_dim, :model.dynamics_dim]
        Q_true = Q_true[np.ix_(neuron_inds_chosen, neuron_inds_chosen)]
    else:
        Q_true = None

    plot_matrix(Q, Q_true, labels_x=cell_ids_chosen, labels_y=cell_ids_chosen, title='Q')

    # Plot the R matrix
    R = model_params['trained']['emissions_cov'][:model.dynamics_dim, :model.dynamics_dim]
    R = R[np.ix_(neuron_inds_chosen, neuron_inds_chosen)]

    if has_ground_truth:
        R_true = model_params_true['trained']['emissions_cov'][:model.dynamics_dim, :model.dynamics_dim]
        R_true = R_true[np.ix_(neuron_inds_chosen, neuron_inds_chosen)]
    else:
        R_true = None

    plot_matrix(R, R_true, labels_x=cell_ids_chosen, labels_y=cell_ids_chosen, title='R')


def plot_matrix(param_trained, param_true=None, labels_x=None, labels_y=None, abs_max=None, title=''):
    # plot a specific model parameter, usually called by plot_model_params

    if abs_max is None:
        if param_true is not None:
            abs_max = np.nanmax([np.nanmax(np.abs(i)) for i in [param_trained, param_true, param_true - param_trained]])
        else:
            abs_max = np.nanmax([np.nanmax(np.abs(i)) for i in [param_trained]])

    if param_true is not None:
        plt.subplot(2, 2, 1)
    plt.imshow(param_trained, interpolation='Nearest', cmap=colormap)
    plt.title('fit weights')
    plt.xlabel('input neurons')
    plt.ylabel('output neurons')
    plt.clim((-abs_max, abs_max))
    plt.colorbar()

    if labels_x is not None:
        plt.xticks(np.arange(param_trained.shape[1]), labels_x)
        ax = plt.gca()
        for label in ax.get_xticklabels():
            label.set_rotation(90)

    if labels_y is not None:
        plt.yticks(np.arange(param_trained.shape[0]), labels_y)

    if param_true is not None:
        plt.subplot(2, 2, 2)
        plt.imshow(param_true, interpolation='Nearest', cmap=colormap)
        plt.title('true weights, ' + title)
        plt.clim((-abs_max, abs_max))
        plt.colorbar()

        if labels_x is not None:
            plt.xticks(np.arange(param_trained.shape[1]), labels_x)
            ax = plt.gca()
            for label in ax.get_xticklabels():
                label.set_rotation(90)

        if labels_y is not None:
            plt.yticks(np.arange(param_trained.shape[0]), labels_y)

        plt.subplot(2, 2, 3)
        plt.imshow(param_true - param_trained, interpolation='Nearest', cmap=colormap)
        plt.title('true - fit')
        plt.clim((-abs_max, abs_max))
        plt.colorbar()

        if labels_x is not None:
            plt.xticks(np.arange(param_trained.shape[1]), labels_x)
            ax = plt.gca()
            for label in ax.get_xticklabels():
                label.set_rotation(90)

        if labels_y is not None:
            plt.yticks(np.arange(param_trained.shape[0]), labels_y)

    plt.tight_layout()
    plt.show()


def plot_posterior(data, posterior_dict, cell_ids_chosen, sample_rate=0.5, window_size=1000):
    emissions = data['emissions']
    inputs = data['inputs']
    posterior = posterior_dict['posterior']
    # model_sampled = posterior_dict['model_sampled_noise']
    model_sampled = posterior_dict['post_pred']

    neuron_inds_chosen = np.array([data['cell_ids'].index(i) for i in cell_ids_chosen])

    # get all the inputs but with only the chosen neurons
    inputs_truncated = [i[:, neuron_inds_chosen] for i in inputs]
    data_ind_chosen, time_window = au.find_stim_events(inputs_truncated, window_size=window_size)

    emissions_chosen = emissions[data_ind_chosen][time_window[0]:time_window[1], neuron_inds_chosen]
    inputs_chosen = inputs[data_ind_chosen][time_window[0]:time_window[1], neuron_inds_chosen]
    posterior_chosen = posterior[data_ind_chosen][time_window[0]:time_window[1], neuron_inds_chosen]
    model_sampled_chosen = model_sampled[data_ind_chosen][time_window[0]:time_window[1], neuron_inds_chosen]

    filt_shape = np.ones(5)
    for i in range(inputs_chosen.shape[1]):
        inputs_chosen[:, i] = np.convolve(inputs_chosen[:, i], filt_shape, mode='same')

    plot_y = np.arange(len(cell_ids_chosen))
    plot_x = np.arange(0, emissions_chosen.shape[0], emissions_chosen.shape[0]/10)
    cmax = np.nanpercentile(np.abs((emissions_chosen, posterior_chosen)), plot_percent)

    plt.figure()
    plt.subplot(3, 1, 1)
    plt.imshow(inputs_chosen.T, interpolation='nearest', aspect='auto', cmap=colormap)
    plt.title('stimulation events')
    plt.yticks(plot_y, cell_ids_chosen)
    plt.xticks(plot_x, plot_x * sample_rate)
    plt.xlabel('time (s)')
    plt.clim((-1, 1))
    plt.colorbar()

    plt.subplot(3, 1, 2)
    plt.imshow(emissions_chosen.T, interpolation='nearest', aspect='auto', cmap=colormap)
    plt.clim((-cmax, cmax))
    plt.title('measured data')
    plt.yticks(plot_y, cell_ids_chosen)
    plt.xticks(plot_x, plot_x * sample_rate)
    plt.xlabel('time (s)')
    plt.colorbar()

    plt.subplot(3, 1, 3)
    plt.imshow(posterior_chosen.T, interpolation='nearest', aspect='auto', cmap=colormap)
    plt.clim((-cmax, cmax))
    plt.title('model posterior, all data')
    plt.yticks(plot_y, cell_ids_chosen)
    plt.xticks(plot_x, plot_x * sample_rate)
    plt.xlabel('time (s)')
    plt.colorbar()

    plt.tight_layout()

    plt.figure()
    cmax = np.nanpercentile(np.abs((model_sampled_chosen, posterior_chosen)), plot_percent)

    plt.subplot(3, 1, 1)
    plt.imshow(inputs_chosen.T, interpolation='nearest', aspect='auto', cmap=colormap)
    plt.title('stimulation events')
    plt.yticks(plot_y, cell_ids_chosen)
    plt.xticks(plot_x, plot_x * sample_rate)
    plt.xlabel('time (s)')
    plt.clim((-1, 1))
    plt.colorbar()

    plt.subplot(3, 1, 2)
    plt.imshow(model_sampled_chosen.T, interpolation='nearest', aspect='auto', cmap=colormap)
    plt.clim((-cmax, cmax))
    plt.title('sampled model')
    plt.yticks(plot_y, cell_ids_chosen)
    plt.xticks(plot_x, plot_x * sample_rate)
    plt.xlabel('time (s)')
    plt.colorbar()

    plt.subplot(3, 1, 3)
    plt.imshow(posterior_chosen.T, interpolation='nearest', aspect='auto', cmap=colormap)
    plt.clim((-cmax, cmax))
    plt.title('model posterior, all data')
    plt.yticks(plot_y, cell_ids_chosen)
    plt.xticks(plot_x, plot_x * sample_rate)
    plt.xlabel('time (s)')
    plt.colorbar()

    plt.tight_layout()

    plt.show()


def plot_missing_neuron(model, data, posterior_dict, cell_ids_chosen, neuron_to_remove, window_size=1000, force_calc=False):
    cell_ids = data['cell_ids']
    cell_ids_chosen_inds = [cell_ids.index(i) for i in cell_ids_chosen]
    chosen_inputs = [i[:, cell_ids_chosen_inds] for i in data['inputs']]
    data_ind, time_window = au.find_stim_events(chosen_inputs, window_size=window_size)

    # check for data that has already been saved
    if 'posterior_missing' in posterior_dict.keys():
        if neuron_to_remove not in posterior_dict['posterior_missing']:
            force_calc = True
        else:
            if data_ind != posterior_dict['posterior_missing'][neuron_to_remove]['data_ind'] or \
                    time_window != posterior_dict['posterior_missing'][neuron_to_remove]['time_window']:
                force_calc = True
    else:
        force_calc = True

    emissions = data['emissions'][data_ind]
    inputs = data['inputs'][data_ind]
    init_mean = posterior_dict['init_mean'][data_ind]
    init_cov = posterior_dict['init_cov'][data_ind]
    sample_rate = model.sample_rate

    missing_neuron_ind = cell_ids.index(neuron_to_remove)

    if force_calc:
        emissions_missing = emissions.copy()
        emissions_missing[:, missing_neuron_ind] = np.nan
        posterior_missing = model.lgssm_smoother(emissions_missing, inputs, init_mean, init_cov)[1]
        posterior_missing = (posterior_missing @ model.emissions_weights.T)
        posterior_missing = posterior_missing[time_window[0]:time_window[1], missing_neuron_ind]
    else:
        posterior_missing = posterior_dict['posterior_missing'][neuron_to_remove]

    emissions = emissions[time_window[0]:time_window[1], missing_neuron_ind]
    inputs = inputs[time_window[0]:time_window[1], :]
    stim_time, stim_inds = np.where(inputs == 1)
    stim_names = [cell_ids[i] for i in stim_inds]
    recon_score, recon_score_ci = score_fun(emissions, posterior_missing)

    plot_x = np.arange(emissions.shape[0]) * sample_rate
    plt.figure()
    plt.plot(plot_x, emissions, label='measured')
    plt.plot(plot_x, posterior_missing, label='posterior, ' + neuron_to_remove + ' unmeasured')
    ylim = plt.ylim()
    for si, s in enumerate(stim_time):
        plt.axvline(plot_x[s], color=[0.5, 0.5, 0.5])
        plt.text(plot_x[s], ylim[1], stim_names[si], rotation=45)
    plt.xlabel('time (s)')
    plt.ylabel(neuron_to_remove + ' activity, correlation = ' + str(recon_score))
    plt.legend()
    plt.show()

    posterior_dict['posterior_missing'][neuron_to_remove] = {'posterior': posterior_missing,
                                                             'emissions': emissions,
                                                             'data_ind': data_ind,
                                                             'time_window': time_window,
                                                             }

    return posterior_dict


def plot_irf_norm(model, measured_irf, model_sampled_irf, data_corr, cell_ids_chosen):
    cell_ids = model.cell_ids
    chosen_neuron_inds = [cell_ids.index(i) for i in cell_ids_chosen]

    model_weights = au.ave_fun(au.stack_weights(model.dynamics_weights[:model.dynamics_dim, :], model.dynamics_lags, axis=1), axis=0)

    # set the diagonal to nan to do stats on everything else
    data_corr[np.eye(data_corr.shape[0], dtype=bool)] = np.nan
    measured_irf[np.eye(data_corr.shape[0], dtype=bool)] = np.nan
    model_sampled_irf[np.eye(data_corr.shape[0], dtype=bool)] = np.nan
    model_weights[np.eye(data_corr.shape[0], dtype=bool)] = np.nan

    # plot each of the estimated weight matricies
    data_corr_plt = data_corr.copy()
    measured_response_norm_plt = measured_irf.copy()
    model_sampled_response_norm_plt = model_sampled_irf.copy()
    model_weights_norm_plt = model_weights.copy()

    data_corr_plt = data_corr_plt[np.ix_(chosen_neuron_inds, chosen_neuron_inds)]
    measured_response_norm_plt = measured_response_norm_plt[np.ix_(chosen_neuron_inds, chosen_neuron_inds)]
    model_sampled_response_norm_plt = model_sampled_response_norm_plt[np.ix_(chosen_neuron_inds, chosen_neuron_inds)]
    model_weights_norm_plt = model_weights_norm_plt[np.ix_(chosen_neuron_inds, chosen_neuron_inds)]

    data_corr_plt = data_corr_plt / np.nanmax(data_corr_plt)
    measured_response_norm_plt = measured_response_norm_plt / np.nanmax(measured_response_norm_plt)
    model_sampled_response_norm_plt = model_sampled_response_norm_plt / np.nanmax(model_sampled_response_norm_plt)
    model_weights_norm_plt = model_weights_norm_plt / np.nanmax(model_weights_norm_plt)

    # plot all the impulse responses
    to_plot = ~np.all(np.isnan(measured_irf), axis=0) & ~np.all(np.isnan(model_sampled_irf), axis=0) & ~np.all(np.isnan(data_corr), axis=0)
    plt.figure()
    plt.subplot(2, 2, 1)
    plt.imshow(measured_irf[np.ix_(to_plot, to_plot)], interpolation='nearest')
    plt.subplot(2, 2, 2)
    plt.imshow(model_sampled_irf[np.ix_(to_plot, to_plot)], interpolation='nearest')
    plt.subplot(2, 2, 3)
    plt.imshow(data_corr[np.ix_(to_plot, to_plot)], interpolation='nearest')
    plt.subplot(2, 2, 4)
    plt.imshow(model_weights[np.ix_(to_plot, to_plot)], interpolation='nearest')
    plt.tight_layout()

    # plot the impulse responses of the chosen neurons
    plt.figure()
    plot_x = np.arange(len(chosen_neuron_inds))

    ax = plt.subplot(2, 2, 1)
    plt.imshow(measured_response_norm_plt, interpolation='nearest', cmap=colormap)
    plt.title('measured response')
    plt.xticks(plot_x, cell_ids_chosen)
    plt.yticks(plot_x, cell_ids_chosen)
    for label in ax.get_xticklabels():
        label.set_rotation(90)
    plt.clim((-1, 1))

    ax = plt.subplot(2, 2, 2)
    plt.imshow(model_sampled_response_norm_plt, interpolation='nearest', cmap=colormap)
    plt.title('post pred response')
    plt.xticks(plot_x, cell_ids_chosen)
    plt.yticks(plot_x, cell_ids_chosen)
    for label in ax.get_xticklabels():
        label.set_rotation(90)
    plt.clim((-1, 1))

    ax = plt.subplot(2, 2, 3)
    plt.imshow(data_corr_plt, interpolation='nearest', cmap=colormap)
    plt.title('correlation')
    plt.xticks(plot_x, cell_ids_chosen)
    plt.yticks(plot_x, cell_ids_chosen)
    for label in ax.get_xticklabels():
        label.set_rotation(90)
    plt.clim((-1, 1))

    ax = plt.subplot(2, 2, 4)
    plt.imshow(model_weights_norm_plt, interpolation='nearest', cmap=colormap)
    plt.title('model weights')
    plt.xticks(plot_x, cell_ids_chosen)
    plt.yticks(plot_x, cell_ids_chosen)
    for label in ax.get_xticklabels():
        label.set_rotation(90)
    plt.clim((-1, 1))

    plt.tight_layout()

    plt.show()


def compare_irf_w_anatomy(model, measured_irf, model_sampled_irf, data_corr, cell_ids_chosen):
    cell_ids = model.cell_ids
    chosen_neuron_inds = [cell_ids.index(i) for i in cell_ids_chosen]

    # get the magnitude of the model weights so we can compare them without sign to the connectome
    model_weights = au.ave_fun(np.abs(au.stack_weights(model.dynamics_weights[:model.dynamics_dim, :], model.dynamics_lags, axis=1)), axis=0)
    measured_irf = np.abs(measured_irf)
    model_sampled_irf = np.abs(model_sampled_irf)
    data_corr = np.abs(data_corr)

    # set the diagonal to nan to do stats on everything else
    model_weights[np.eye(model_weights.shape[0], dtype=bool)] = np.nan
    measured_irf[np.eye(measured_irf.shape[0], dtype=bool)] = np.nan
    model_sampled_irf[np.eye(model_sampled_irf.shape[0], dtype=bool)] = np.nan
    data_corr[np.eye(data_corr.shape[0], dtype=bool)] = np.nan

    # shape the weights into a vector and remove nans
    model_weights_col = model_weights.reshape(-1)
    measured_irf_col = measured_irf.reshape(-1)
    model_sampled_irf_col = model_sampled_irf.reshape(-1)
    data_corr_col = data_corr.reshape(-1)

    mask = ~np.isnan(data_corr_col) & ~np.isnan(model_sampled_irf_col) & ~np.isnan(measured_irf_col)
    model_weights_col = model_weights_col[mask]
    measured_irf_col = measured_irf_col[mask]
    model_sampled_irf_col = model_sampled_irf_col[mask]
    data_corr_col = data_corr_col[mask]

    chem_conn, gap_conn, pep_conn = au.get_anatomical_data(cell_ids)

    chem_conn_col = chem_conn.reshape(-1)[mask]
    gap_conn_col = gap_conn.reshape(-1)[mask]
    pep_conn_col = pep_conn.reshape(-1)[mask]

    # get the best linear combination of the two connectomes to the correlation matrix and model weights
    ctome_stacked = np.stack((chem_conn_col, gap_conn_col, pep_conn_col)).T
    ctome_model_weights = ctome_stacked @ np.linalg.lstsq(ctome_stacked, model_weights_col)[0]
    ctome_measured_irf = ctome_stacked @ np.linalg.lstsq(ctome_stacked, measured_irf_col)[0]
    ctome_model_sampled_irf = ctome_stacked @ np.linalg.lstsq(ctome_stacked, model_sampled_irf_col)[0]
    ctome_data_corr = ctome_stacked @ np.linalg.lstsq(ctome_stacked, data_corr_col)[0]

    # compare each of the weights against measured
    model_weights_score, model_weights_score_ci = score_fun(ctome_model_weights, model_weights_col)
    measured_irf_score, measured_irf_score_ci = score_fun(ctome_measured_irf, measured_irf_col)
    model_sampled_irf_score, model_sampled_irf_score_ci = score_fun(ctome_model_sampled_irf, model_sampled_irf_col)
    data_corr_score, data_corr_score_ci = score_fun(ctome_data_corr, data_corr_col)

    # make figure comparing the metrics to the connectome
    plt.figure()
    plot_x = np.arange(4)
    y_val = np.array([model_weights_score, measured_irf_score, model_sampled_irf_score, data_corr_score])
    y_val_ci = np.abs(np.stack([model_weights_score_ci, measured_irf_score_ci, model_sampled_irf_score_ci, data_corr_score_ci]).T - y_val)
    plt.bar(plot_x, y_val)
    plt.errorbar(plot_x, y_val, y_val_ci, fmt='.', color='k')
    plt.xticks(plot_x, ['model weights', 'measured irf', 'post pred', 'data corr'])
    plt.xlabel('correlation to connectome')

    plt.show()


<<<<<<< HEAD
def compare_irf_w_anatomy(cell_ids, model_weights, measured_irf, post_pred_irf, data_corr, fig_path):
    # cell_ids = model.cell_ids
    is_synth = '0' in cell_ids

    # model_weights = au.ave_fun(au.stack_weights(model.dynamics_weights[:model.dynamics_dim, :], model.dynamics_lags, axis=1), axis=0)
=======
def compare_irf_w_prediction(model, measured_irf, model_sampled_irf, data_corr, cell_ids_chosen):
    model_weights = au.ave_fun(au.stack_weights(model.dynamics_weights[:model.dynamics_dim, :], model.dynamics_lags, axis=1), axis=0)
    cell_ids = model.cell_ids
    neuron_inds_chosen = [cell_ids.index(i) for i in cell_ids_chosen]
>>>>>>> 79599c98

    # set the diagonal to nan to do stats on everything else
    data_corr[np.eye(data_corr.shape[0], dtype=bool)] = np.nan
    measured_irf[np.eye(measured_irf.shape[0], dtype=bool)] = np.nan
    model_sampled_irf[np.eye(model_sampled_irf.shape[0], dtype=bool)] = np.nan
    model_weights[np.eye(model_weights.shape[0], dtype=bool)] = np.nan

<<<<<<< HEAD
    # get a mask of where the data correlation and the measured irf is nan so that we compare on all the same data
    mask = ~np.isnan(data_corr) & ~np.isnan(post_pred_irf) & ~np.isnan(measured_irf)
    mask_column = mask.reshape(-1)
    measured_irf = measured_irf.reshape(-1)[mask_column]
    post_pred_irf = post_pred_irf.reshape(-1)[mask_column]
    model_weights = model_weights.reshape(-1)[mask_column]
    data_corr = data_corr.reshape(-1)[mask_column]

    corr_metric = []
    corr_metric.append(score_fun(measured_irf, post_pred_irf))
    corr_metric.append(score_fun(measured_irf, data_corr))
    corr_metric.append(score_fun(measured_irf, model_weights))

    # if the data is not synthetic, compare it with the anatomical connectome
    if not is_synth:
        # load in anatomical data
        watlas = wa.NeuroAtlas()
        atlas_ids = list(watlas.neuron_ids)
        anatomical_connectome_full = watlas.get_anatomical_connectome(signed=False)
        peptide_connectome_full = watlas.get_peptidergic_connectome()
        atlas_ids[atlas_ids.index('AWCON')] = 'AWCR'
        atlas_ids[atlas_ids.index('AWCOFF')] = 'AWCL'
        atlas_inds = [atlas_ids.index(i) for i in cell_ids]
        anatomical_connectome = anatomical_connectome_full[np.ix_(atlas_inds, atlas_inds)]
        peptide_connectome = peptide_connectome_full[np.ix_(atlas_inds, atlas_inds)]

        anatomical_connectome = anatomical_connectome.reshape(-1)[mask_column]
        peptide_connectome = peptide_connectome.reshape(-1)[mask_column]

        # get the best linear combination of the two connectomes to the correlation matrix and model weights
        ctome_stacked = np.stack((anatomical_connectome, peptide_connectome)).T
        ctome_corr = ctome_stacked @ np.linalg.lstsq(ctome_stacked, data_corr)[0]
        ctome_model = ctome_stacked @ np.linalg.lstsq(ctome_stacked, model_weights)[0]

        # compare each of the weights against measured
        ctome_to_corr = score_fun(ctome_corr, data_corr)
        ctome_to_model = score_fun(ctome_model, model_weights)

        # make figure comparing the metrics to the connectome
        plt.figure()
        plot_x = np.arange(2)
        plt.bar(plot_x, [ctome_to_corr, ctome_to_model])
        plt.xticks(plot_x, ['data correlation', 'model weights'])
        plt.xlabel('correlation to connectome')
        string = fig_path + 'bar_conn.png'
        plt.savefig(string)
=======
    measured_irf_chosen = measured_irf[np.ix_(neuron_inds_chosen, neuron_inds_chosen)]
    model_sampled_irf_chosen = model_sampled_irf[np.ix_(neuron_inds_chosen, neuron_inds_chosen)]
    data_corr_chosen = data_corr[np.ix_(neuron_inds_chosen, neuron_inds_chosen)]
>>>>>>> 79599c98

    # scatter the interactions just between the chosen neurons
    model_sampled_score, model_sampled_score_ci = score_fun(measured_irf_chosen, model_sampled_irf_chosen)
    data_corr_score, data_corr_score_ci = score_fun(measured_irf_chosen, data_corr_chosen)

    plt.figure()
    plt.scatter(measured_irf_chosen.reshape(-1), model_sampled_irf_chosen.reshape(-1))
    xlim = plt.xlim()
    plt.plot(xlim, xlim)
    plt.title('post pred, ' + str(model_sampled_score))
    plt.ylabel('post pred irf')
    plt.xlabel('measured irf')

<<<<<<< HEAD
        # show the scatter plots for the comparison to IRF
        plt.figure()
        plt.subplot(1, 2, 1)
        plt.scatter(data_corr, ctome_corr)
        plt.xlabel('data correlation')
        plt.ylabel('connectome')
        plt.subplot(1, 2, 2)
        plt.scatter(model_weights, ctome_model)
        plt.xlabel('model weights')
        plt.ylabel('connectome')
        string = fig_path + 'scatter_irf_conn.png'
        plt.savefig(string)
=======
    plt.figure()
    plt.scatter(measured_irf_chosen.reshape(-1), data_corr_chosen.reshape(-1))
    plt.ylabel('data correlation')
    plt.xlabel('measured_irf')
    plt.title('data corr, ' + str(data_corr_score))

    # get a mask of where the data correlation and the measured irf is nan so that we compare on all the same data
    mask = ~np.isnan(data_corr) & ~np.isnan(model_sampled_irf) & ~np.isnan(measured_irf)
    mask_column = mask.reshape(-1)
    measured_irf_col = measured_irf.reshape(-1)[mask_column]
    model_sampled_irf_col = model_sampled_irf.reshape(-1)[mask_column]
    model_weights_col = model_weights.reshape(-1)[mask_column]
    data_corr_col = data_corr.reshape(-1)[mask_column]

    data_corr_score, data_corr_score_ci = score_fun(measured_irf_col, data_corr_col)
    model_sampled_score, model_sampled_score_ci = score_fun(measured_irf_col, model_sampled_irf_col)
    model_weights_score, model_weights_score_ci = score_fun(measured_irf_col, model_weights_col)
>>>>>>> 79599c98

    # compare the metrics to the measured IRF
    plt.figure()
    plot_x = np.arange(3)
    y_val = np.array([data_corr_score, model_sampled_score, model_weights_score])
    y_val_ci = np.abs(np.stack([data_corr_score_ci, model_sampled_score_ci, model_weights_score_ci]).T - y_val)
    plt.bar(plot_x, y_val)
    plt.errorbar(plot_x, y_val, yerr=y_val_ci, fmt='.', color='k')
    plt.xticks(plot_x, ['data correlation', 'model sampled', 'model weights'])
    plt.ylabel('correlation to impulse responses')
    string = fig_path + 'bar_irf.png'
    plt.savefig(string)

    # show the scatter plots for the comparison to IRF
    plt.figure()
    plt.subplot(2, 2, 1)
    plt.scatter(measured_irf_col, data_corr_col, s=2)
    plt.ylabel('data correlation')
    plt.xlabel('measured impulse response')
    plt.subplot(2, 2, 2)
    plt.scatter(measured_irf_col, model_sampled_irf_col, s=2)
    xlim = plt.xlim()
    plt.plot(xlim, xlim, color='k')
    plt.ylabel('model impulse responses')
    plt.xlabel('measured impulse response')
    plt.subplot(2, 2, 3)
    plt.scatter(model_sampled_irf_col, data_corr_col, s=2)
    plt.xlabel('model impulse responses')
    plt.ylabel('data correlation')
    plt.tight_layout()

    # plt.show()
    string = fig_path + 'scatter_irf.png'
    plt.savefig(string)


def plot_irf_traces(measured_irf, measured_irf_sem, posterior_irf, model_sampled_irf, cell_ids, cell_ids_chosen, window,
                    sample_rate=0.5, num_plot=5):

    chosen_neuron_inds = [cell_ids.index(i) for i in cell_ids_chosen]
    plot_x = np.arange(window[0], window[1]) * sample_rate

    # pull out the neurons we care about
    measured_irf = measured_irf[:, chosen_neuron_inds, :][:, :, chosen_neuron_inds]
    measured_irf_sem = measured_irf_sem[:, chosen_neuron_inds, :][:, :, chosen_neuron_inds]
    model_sampled_irf = model_sampled_irf[:, chosen_neuron_inds, :][:, :, chosen_neuron_inds]
    posterior_irf = posterior_irf[:, chosen_neuron_inds, :][:, :, chosen_neuron_inds]

    # find the 5 highest responses to plot
    measured_stim_responses_l2 = au.ave_fun(model_sampled_irf, axis=0)
    measured_stim_responses_l2[np.eye(measured_stim_responses_l2.shape[0], dtype=bool)] = 0
    sorted_vals = np.sort(measured_stim_responses_l2.reshape(-1))
    plot_inds = []
    for m in range(num_plot):
        best = np.where(measured_stim_responses_l2 == sorted_vals[-(m+1)])
        plot_inds.append((best[0][0], best[1][0]))

    measured_response_chosen = np.zeros((measured_irf.shape[0], num_plot))
    measured_response_sem_chosen = np.zeros((measured_irf.shape[0], num_plot))
    model_sampled_response_chosen = np.zeros((measured_irf.shape[0], num_plot))
    posterior_response_chosen = np.zeros((measured_irf.shape[0], num_plot))

    plot_label = []
    for pi, p in enumerate(plot_inds):
        measured_response_sem_chosen[:, pi] = measured_irf_sem[:, p[0], p[1]]
        measured_response_chosen[:, pi] = measured_irf[:, p[0], p[1]]
        model_sampled_response_chosen[:, pi] = model_sampled_irf[:, p[0], p[1]]
        posterior_response_chosen[:, pi] = posterior_irf[:, p[0], p[1]]
        plot_label.append((cell_ids_chosen[p[0]], cell_ids_chosen[p[1]]))

    ylim = (np.nanpercentile([measured_response_chosen - measured_response_sem_chosen, model_sampled_response_chosen, posterior_response_chosen], 1),
            np.nanpercentile([measured_response_chosen + measured_response_sem_chosen, model_sampled_response_chosen, posterior_response_chosen], 99))

    for i in range(measured_response_chosen.shape[1]):
        plt.figure()
        this_measured_resp = measured_response_chosen[:, i]
        this_measured_resp_sem = measured_response_sem_chosen[:, i]
        plt.plot(plot_x, this_measured_resp, label='measured')
        plt.fill_between(plot_x, this_measured_resp - this_measured_resp_sem, this_measured_resp + this_measured_resp_sem, alpha=0.4)
        plt.plot(plot_x, posterior_response_chosen[:, i], label='posterior')
        plt.plot(plot_x, model_sampled_response_chosen[:, i], label='posterior predictive')
        plt.axvline(0, color='k', linestyle='--')
        plt.axhline(0, color='k', linestyle='--')
        plt.ylim(ylim)
        plt.ylabel(plot_label[i][0])
        plt.xlabel('time (s)')

        plt.legend()
        plt.title('average responses to stimulation of: ' + plot_label[i][1])

    plt.show()


def plot_dynamics_eigs(model):
    A = model.dynamics_weights

    d_eigvals = np.linalg.eigvals(A)

    plt.figure()
    plt.plot(np.sort(np.abs(d_eigvals))[::-1])
    plt.ylabel('magnitude')
    plt.xlabel('eigen values')

    plt.figure()
    plt.scatter(np.real(d_eigvals), np.imag(d_eigvals))
    plt.xlabel('real components')
    plt.ylabel('imaginary components')
    plt.title('eigenvalues of the dynamics matrix')
    plt.xlim((-1, 1))
    plt.ylim((-1, 1))
    ax = plt.gca()
    ax.set_aspect('equal', 'box')

    plt.show()


def plot_model_comparison(sorting_param, model_list, posterior_train_list, data_train_list, posterior_test_list,
                          data_test_list, plot_figs=True, best_model_ind=None):
    num_non_nan_train = [np.sum([np.sum(~np.isnan(j)) for j in i['emissions']]) for i in data_train_list]
    num_non_nan_test = [np.sum([np.sum(~np.isnan(j)) for j in i['emissions']]) for i in data_test_list]

    sorting_list = [getattr(i, sorting_param) for i in model_list]
    for i in range(len(sorting_list)):
        if sorting_list[i] is None:
            sorting_list[i] = -np.inf
    ll_over_train = [getattr(i, 'log_likelihood') for i in model_list]
    train_ll = [i['ll'] for i in posterior_train_list]
    test_ll = [i['ll'] for i in posterior_test_list]

    # normalize likelihood by number of measurements
    ll_over_train = [ll_over_train[i] / num_non_nan_train[i] for i in range(len(ll_over_train))]
    train_ll = [train_ll[i] / num_non_nan_train[i] for i in range(len(train_ll))]
    test_ll = [test_ll[i] / num_non_nan_test[i] for i in range(len(test_ll))]

    if best_model_ind is None:
        best_model_ind = np.argmax(test_ll)

    if plot_figs:
        sorting_list_inds = np.argsort(sorting_list)
        sorting_list = np.sort(sorting_list)
        ll_over_train = [ll_over_train[i] for i in sorting_list_inds]
        train_ll = [train_ll[i] for i in sorting_list_inds]
        test_ll = [test_ll[i] for i in sorting_list_inds]

        for ii, i in enumerate(ll_over_train):
            plt.figure()
            plt.plot(i)
            plt.title(sorting_param + ': ' + str(sorting_list[ii]))
            plt.xlabel('Iterations of EM')
            plt.ylabel('mean log likelihood')

        if sorting_list[0] == -np.inf:
            sorting_list[0] = 2 * sorting_list[1] - sorting_list[2]
        plt.figure()
        plt.subplot(1, 2, 1)
        plt.plot(sorting_list, train_ll, label='train', marker='o')
        plt.xlabel(sorting_param)
        plt.ylabel('mean log likelihood')
        plt.grid()
        plt.subplot(1, 2, 2)
        plt.plot(sorting_list, test_ll, label='test', marker='o')
        plt.xlabel(sorting_param)
        plt.grid()
        plt.tight_layout()

        plt.show()

    return best_model_ind
<|MERGE_RESOLUTION|>--- conflicted
+++ resolved
@@ -461,18 +461,10 @@
     plt.show()
 
 
-<<<<<<< HEAD
-def compare_irf_w_anatomy(cell_ids, model_weights, measured_irf, post_pred_irf, data_corr, fig_path):
-    # cell_ids = model.cell_ids
-    is_synth = '0' in cell_ids
-
-    # model_weights = au.ave_fun(au.stack_weights(model.dynamics_weights[:model.dynamics_dim, :], model.dynamics_lags, axis=1), axis=0)
-=======
 def compare_irf_w_prediction(model, measured_irf, model_sampled_irf, data_corr, cell_ids_chosen):
     model_weights = au.ave_fun(au.stack_weights(model.dynamics_weights[:model.dynamics_dim, :], model.dynamics_lags, axis=1), axis=0)
     cell_ids = model.cell_ids
     neuron_inds_chosen = [cell_ids.index(i) for i in cell_ids_chosen]
->>>>>>> 79599c98
 
     # set the diagonal to nan to do stats on everything else
     data_corr[np.eye(data_corr.shape[0], dtype=bool)] = np.nan
@@ -480,58 +472,9 @@
     model_sampled_irf[np.eye(model_sampled_irf.shape[0], dtype=bool)] = np.nan
     model_weights[np.eye(model_weights.shape[0], dtype=bool)] = np.nan
 
-<<<<<<< HEAD
-    # get a mask of where the data correlation and the measured irf is nan so that we compare on all the same data
-    mask = ~np.isnan(data_corr) & ~np.isnan(post_pred_irf) & ~np.isnan(measured_irf)
-    mask_column = mask.reshape(-1)
-    measured_irf = measured_irf.reshape(-1)[mask_column]
-    post_pred_irf = post_pred_irf.reshape(-1)[mask_column]
-    model_weights = model_weights.reshape(-1)[mask_column]
-    data_corr = data_corr.reshape(-1)[mask_column]
-
-    corr_metric = []
-    corr_metric.append(score_fun(measured_irf, post_pred_irf))
-    corr_metric.append(score_fun(measured_irf, data_corr))
-    corr_metric.append(score_fun(measured_irf, model_weights))
-
-    # if the data is not synthetic, compare it with the anatomical connectome
-    if not is_synth:
-        # load in anatomical data
-        watlas = wa.NeuroAtlas()
-        atlas_ids = list(watlas.neuron_ids)
-        anatomical_connectome_full = watlas.get_anatomical_connectome(signed=False)
-        peptide_connectome_full = watlas.get_peptidergic_connectome()
-        atlas_ids[atlas_ids.index('AWCON')] = 'AWCR'
-        atlas_ids[atlas_ids.index('AWCOFF')] = 'AWCL'
-        atlas_inds = [atlas_ids.index(i) for i in cell_ids]
-        anatomical_connectome = anatomical_connectome_full[np.ix_(atlas_inds, atlas_inds)]
-        peptide_connectome = peptide_connectome_full[np.ix_(atlas_inds, atlas_inds)]
-
-        anatomical_connectome = anatomical_connectome.reshape(-1)[mask_column]
-        peptide_connectome = peptide_connectome.reshape(-1)[mask_column]
-
-        # get the best linear combination of the two connectomes to the correlation matrix and model weights
-        ctome_stacked = np.stack((anatomical_connectome, peptide_connectome)).T
-        ctome_corr = ctome_stacked @ np.linalg.lstsq(ctome_stacked, data_corr)[0]
-        ctome_model = ctome_stacked @ np.linalg.lstsq(ctome_stacked, model_weights)[0]
-
-        # compare each of the weights against measured
-        ctome_to_corr = score_fun(ctome_corr, data_corr)
-        ctome_to_model = score_fun(ctome_model, model_weights)
-
-        # make figure comparing the metrics to the connectome
-        plt.figure()
-        plot_x = np.arange(2)
-        plt.bar(plot_x, [ctome_to_corr, ctome_to_model])
-        plt.xticks(plot_x, ['data correlation', 'model weights'])
-        plt.xlabel('correlation to connectome')
-        string = fig_path + 'bar_conn.png'
-        plt.savefig(string)
-=======
     measured_irf_chosen = measured_irf[np.ix_(neuron_inds_chosen, neuron_inds_chosen)]
     model_sampled_irf_chosen = model_sampled_irf[np.ix_(neuron_inds_chosen, neuron_inds_chosen)]
     data_corr_chosen = data_corr[np.ix_(neuron_inds_chosen, neuron_inds_chosen)]
->>>>>>> 79599c98
 
     # scatter the interactions just between the chosen neurons
     model_sampled_score, model_sampled_score_ci = score_fun(measured_irf_chosen, model_sampled_irf_chosen)
@@ -545,20 +488,6 @@
     plt.ylabel('post pred irf')
     plt.xlabel('measured irf')
 
-<<<<<<< HEAD
-        # show the scatter plots for the comparison to IRF
-        plt.figure()
-        plt.subplot(1, 2, 1)
-        plt.scatter(data_corr, ctome_corr)
-        plt.xlabel('data correlation')
-        plt.ylabel('connectome')
-        plt.subplot(1, 2, 2)
-        plt.scatter(model_weights, ctome_model)
-        plt.xlabel('model weights')
-        plt.ylabel('connectome')
-        string = fig_path + 'scatter_irf_conn.png'
-        plt.savefig(string)
-=======
     plt.figure()
     plt.scatter(measured_irf_chosen.reshape(-1), data_corr_chosen.reshape(-1))
     plt.ylabel('data correlation')
@@ -576,7 +505,6 @@
     data_corr_score, data_corr_score_ci = score_fun(measured_irf_col, data_corr_col)
     model_sampled_score, model_sampled_score_ci = score_fun(measured_irf_col, model_sampled_irf_col)
     model_weights_score, model_weights_score_ci = score_fun(measured_irf_col, model_weights_col)
->>>>>>> 79599c98
 
     # compare the metrics to the measured IRF
     plt.figure()
