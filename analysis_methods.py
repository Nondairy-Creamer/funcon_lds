import numpy as np
import analysis_utilities as au
import wormneuroatlas as wa
import matplotlib as mpl
from matplotlib import pyplot as plt
colormap = mpl.colormaps['coolwarm']
plot_percent = 95
score_fun = au.corr
# score_fun = au.r2


def plot_model_params(model, model_true=None, cell_ids_chosen=None):
    model_params = model.get_params()
    if model_true is not None:
        has_ground_truth = True
    else:
        has_ground_truth = False

    if cell_ids_chosen is None:
        cell_ids_chosen = model.cell_ids.copy()

    if has_ground_truth:
        model_params_true = model_true.get_params()
    cell_ids = model.cell_ids
    # limit the matrix to the chosen neurons
    neuron_inds_chosen = np.array([cell_ids.index(i) for i in cell_ids_chosen])

    # plot the log likelihood
    plt.figure()
    plt.plot(model.log_likelihood, label='fit parameters')
    if has_ground_truth:
        plt.axhline(model_true.log_likelihood[0], color='k', linestyle=':', label='true parameters')
        plt.legend()
    plt.xlabel('EM iteration')
    plt.ylabel('log likelihood')
    plt.show()

    # plot the dynamics weights
    A_full = model_params['trained']['dynamics_weights'][:model.dynamics_dim, :]
    A = np.split(A_full, model.dynamics_lags, axis=1)
    A = [i[np.ix_(neuron_inds_chosen, neuron_inds_chosen)] for i in A]
    # get rid of the diagonal
    for aa in range(len(A)):
        A[aa][np.eye(A[aa].shape[0], dtype=bool)] = np.nan
    abs_max = np.nanmax(np.abs(A))

    if has_ground_truth:
        A_full_true = model_params_true['trained']['dynamics_weights'][:model.dynamics_dim, :]
        A_true = np.split(A_full_true, model.dynamics_lags, axis=1)
        A_true = [i[np.ix_(neuron_inds_chosen, neuron_inds_chosen)] for i in A_true]
        # get rid of the diagonal
        for aa in range(len(A_true)):
            A_true[aa][np.eye(A_true[aa].shape[0], dtype=bool)] = np.nan

        abs_max_true = np.nanmax(np.abs(A_true))
        abs_max = np.nanmax((abs_max, abs_max_true))
    else:
        A_true = [None for i in range(len(A))]

    for i in range(len(A)):
        plot_matrix(A[i], A_true[i], labels_x=cell_ids_chosen, labels_y=cell_ids_chosen, abs_max=abs_max, title='A')

    # plot the B matrix
    B_full = model_params['trained']['dynamics_input_weights'][:model.dynamics_dim, :]
    B = np.split(B_full, model.dynamics_input_lags, axis=1)
    B = np.stack([np.diag(i) for i in B]).T
    B = B[neuron_inds_chosen, :]

    if has_ground_truth:
        B_full_true = model_params_true['trained']['dynamics_input_weights'][:model.dynamics_dim, :]
        B_true = np.split(B_full_true, model.dynamics_input_lags, axis=1)
        B_true = np.stack([np.diag(i) for i in B_true]).T
        B_true = B_true[neuron_inds_chosen, :]
    else:
        B_true = None

    plot_matrix(B, B_true, labels_y=cell_ids_chosen, title='B')

    # Plot the Q matrix
    Q = model_params['trained']['dynamics_cov'][:model.dynamics_dim, :model.dynamics_dim]
    Q = Q[np.ix_(neuron_inds_chosen, neuron_inds_chosen)]

    if has_ground_truth:
        Q_true = model_params_true['trained']['dynamics_cov'][:model.dynamics_dim, :model.dynamics_dim]
        Q_true = Q_true[np.ix_(neuron_inds_chosen, neuron_inds_chosen)]
    else:
        Q_true = None

    plot_matrix(Q, Q_true, labels_x=cell_ids_chosen, labels_y=cell_ids_chosen, title='Q')

    # Plot the R matrix
    R = model_params['trained']['emissions_cov'][:model.dynamics_dim, :model.dynamics_dim]
    R = R[np.ix_(neuron_inds_chosen, neuron_inds_chosen)]

    if has_ground_truth:
        R_true = model_params_true['trained']['emissions_cov'][:model.dynamics_dim, :model.dynamics_dim]
        R_true = R_true[np.ix_(neuron_inds_chosen, neuron_inds_chosen)]
    else:
        R_true = None

    plot_matrix(R, R_true, labels_x=cell_ids_chosen, labels_y=cell_ids_chosen, title='R')


def plot_matrix(param_trained, param_true=None, labels_x=None, labels_y=None, abs_max=None, title=''):
    # plot a specific model parameter, usually called by plot_model_params

    if abs_max is None:
        if param_true is not None:
            abs_max = np.nanmax([np.nanmax(np.abs(i)) for i in [param_trained, param_true, param_true - param_trained]])
        else:
            abs_max = np.nanmax([np.nanmax(np.abs(i)) for i in [param_trained]])

    if param_true is not None:
        plt.subplot(2, 2, 1)
    plt.imshow(param_trained, interpolation='Nearest', cmap=colormap)
    plt.title('fit weights')
    plt.xlabel('input neurons')
    plt.ylabel('output neurons')
    plt.clim((-abs_max, abs_max))
    plt.colorbar()

    if labels_x is not None:
        plt.xticks(np.arange(param_trained.shape[1]), labels_x)
        ax = plt.gca()
        for label in ax.get_xticklabels():
            label.set_rotation(90)

    if labels_y is not None:
        plt.yticks(np.arange(param_trained.shape[0]), labels_y)

    if param_true is not None:
        plt.subplot(2, 2, 2)
        plt.imshow(param_true, interpolation='Nearest', cmap=colormap)
        plt.title('true weights, ' + title)
        plt.clim((-abs_max, abs_max))
        plt.colorbar()

        if labels_x is not None:
            plt.xticks(np.arange(param_trained.shape[1]), labels_x)
            ax = plt.gca()
            for label in ax.get_xticklabels():
                label.set_rotation(90)

        if labels_y is not None:
            plt.yticks(np.arange(param_trained.shape[0]), labels_y)

        plt.subplot(2, 2, 3)
        plt.imshow(param_true - param_trained, interpolation='Nearest', cmap=colormap)
        plt.title('true - fit')
        plt.clim((-abs_max, abs_max))
        plt.colorbar()

        if labels_x is not None:
            plt.xticks(np.arange(param_trained.shape[1]), labels_x)
            ax = plt.gca()
            for label in ax.get_xticklabels():
                label.set_rotation(90)

        if labels_y is not None:
            plt.yticks(np.arange(param_trained.shape[0]), labels_y)

    plt.tight_layout()
    plt.show()


def plot_posterior(data, posterior_dict, cell_ids_chosen, sample_rate=0.5, window_size=1000):
    emissions = data['emissions']
    inputs = data['inputs']
    posterior = posterior_dict['posterior']
    post_pred = posterior_dict['post_pred_noise']

    neuron_inds_chosen = np.array([data['cell_ids'].index(i) for i in cell_ids_chosen])

    # get all the inputs but with only the chosen neurons
    inputs_truncated = [i[:, neuron_inds_chosen] for i in inputs]
    data_ind_chosen, time_window = au.find_stim_events(inputs_truncated, window_size=window_size)

    emissions_chosen = emissions[data_ind_chosen][time_window[0]:time_window[1], neuron_inds_chosen]
    inputs_chosen = inputs[data_ind_chosen][time_window[0]:time_window[1], neuron_inds_chosen]
    posterior_chosen = posterior[data_ind_chosen][time_window[0]:time_window[1], neuron_inds_chosen]
    post_pred_chosen = post_pred[data_ind_chosen][time_window[0]:time_window[1], neuron_inds_chosen]

    filt_shape = np.ones(5)
    for i in range(inputs_chosen.shape[1]):
        inputs_chosen[:, i] = np.convolve(inputs_chosen[:, i], filt_shape, mode='same')

    plot_y = np.arange(len(cell_ids_chosen))
    plot_x = np.arange(0, emissions_chosen.shape[0], emissions_chosen.shape[0]/10)
    cmax = np.nanpercentile(np.abs((emissions_chosen, posterior_chosen)), plot_percent)

    plt.figure()
    plt.subplot(3, 1, 1)
    plt.imshow(inputs_chosen.T, interpolation='nearest', aspect='auto', cmap=colormap)
    plt.title('stimulation events')
    plt.yticks(plot_y, cell_ids_chosen)
    plt.xticks(plot_x, plot_x * sample_rate)
    plt.xlabel('time (s)')
    plt.clim((-1, 1))
    plt.colorbar()

    plt.subplot(3, 1, 2)
    plt.imshow(emissions_chosen.T, interpolation='nearest', aspect='auto', cmap=colormap)
    plt.clim((-cmax, cmax))
    plt.title('measured data')
    plt.yticks(plot_y, cell_ids_chosen)
    plt.xticks(plot_x, plot_x * sample_rate)
    plt.xlabel('time (s)')
    plt.colorbar()

    plt.subplot(3, 1, 3)
    plt.imshow(posterior_chosen.T, interpolation='nearest', aspect='auto', cmap=colormap)
    plt.clim((-cmax, cmax))
    plt.title('model posterior, all data')
    plt.yticks(plot_y, cell_ids_chosen)
    plt.xticks(plot_x, plot_x * sample_rate)
    plt.xlabel('time (s)')
    plt.colorbar()

    plt.tight_layout()

    plt.figure()
    cmax = np.nanpercentile(np.abs((post_pred_chosen, posterior_chosen)), plot_percent)

    plt.subplot(3, 1, 1)
    plt.imshow(inputs_chosen.T, interpolation='nearest', aspect='auto', cmap=colormap)
    plt.title('stimulation events')
    plt.yticks(plot_y, cell_ids_chosen)
    plt.xticks(plot_x, plot_x * sample_rate)
    plt.xlabel('time (s)')
    plt.clim((-1, 1))
    plt.colorbar()

    plt.subplot(3, 1, 2)
    plt.imshow(post_pred_chosen.T, interpolation='nearest', aspect='auto', cmap=colormap)
    plt.clim((-cmax, cmax))
    plt.title('sampled model')
    plt.yticks(plot_y, cell_ids_chosen)
    plt.xticks(plot_x, plot_x * sample_rate)
    plt.xlabel('time (s)')
    plt.colorbar()

    plt.subplot(3, 1, 3)
    plt.imshow(posterior_chosen.T, interpolation='nearest', aspect='auto', cmap=colormap)
    plt.clim((-cmax, cmax))
    plt.title('model posterior, all data')
    plt.yticks(plot_y, cell_ids_chosen)
    plt.xticks(plot_x, plot_x * sample_rate)
    plt.xlabel('time (s)')
    plt.colorbar()

    plt.tight_layout()

    plt.show()


def plot_missing_neuron(model, data, posterior_dict, cell_ids_chosen, neuron_to_remove, window_size=1000, force_calc=False):
    cell_ids = data['cell_ids']
    cell_ids_chosen_inds = [cell_ids.index(i) for i in cell_ids_chosen]
    chosen_inputs = [i[:, cell_ids_chosen_inds] for i in data['inputs']]
    data_ind, time_window = au.find_stim_events(chosen_inputs, window_size=window_size)

    emissions = data['emissions'][data_ind]
    inputs = data['inputs'][data_ind]
    init_mean = posterior_dict['init_mean'][data_ind]
    init_cov = posterior_dict['init_cov'][data_ind]
    sample_rate = model.sample_rate

    missing_neuron_ind = cell_ids.index(neuron_to_remove)

    # plot the posterior with a neuron missing
    # get the posterior with a neuron missing
    if 'posterior_missing' in posterior_dict.keys():
        if neuron_to_remove not in posterior_dict['posterior_missing']:
            force_calc = True
    else:
        force_calc = True

    if force_calc:
        emissions_missing = emissions.copy()
        emissions_missing[:, missing_neuron_ind] = np.nan
        posterior_missing = model.lgssm_smoother(emissions_missing, inputs, init_mean, init_cov)[1]
        posterior_missing = (posterior_missing @ model.emissions_weights.T)
        posterior_missing = posterior_missing[time_window[0]:time_window[1], missing_neuron_ind]
    else:
        posterior_missing = posterior_dict['posterior_missing'][neuron_to_remove]

    emissions = emissions[time_window[0]:time_window[1], missing_neuron_ind]
    inputs = inputs[time_window[0]:time_window[1], :]
    stim_time, stim_inds = np.where(inputs==1)
    stim_names = [cell_ids[i] for i in stim_inds]
    recon_score = score_fun(emissions, posterior_missing)

    plot_x = np.arange(emissions.shape[0]) * sample_rate
    plt.figure()
    plt.plot(plot_x, emissions, label='measured')
    plt.plot(plot_x, posterior_missing, label='posterior, ' + neuron_to_remove + ' unmeasured')
    ylim = plt.ylim()
    for si, s in enumerate(stim_time):
        plt.axvline(plot_x[s], color=[0.5, 0.5, 0.5])
        plt.text(plot_x[s], ylim[1], stim_names[si], rotation=45)
    plt.xlabel('time (s)')
    plt.ylabel(neuron_to_remove + ' activity, R2 = ' + str(recon_score))
    plt.legend()
    plt.show()

    return {neuron_to_remove: posterior_missing}


def plot_irf_norm(model, measured_irf, post_pred_irf, data_corr, cell_ids_chosen):
    cell_ids = model.cell_ids
    chosen_neuron_inds = [cell_ids.index(i) for i in cell_ids_chosen]

    model_weights = au.ave_fun(au.stack_weights(model.dynamics_weights[:model.dynamics_dim, :], model.dynamics_lags, axis=1), axis=0)

    # set the diagonal to nan to do stats on everything else
    data_corr[np.eye(data_corr.shape[0], dtype=bool)] = np.nan
    measured_irf[np.eye(data_corr.shape[0], dtype=bool)] = np.nan
    post_pred_irf[np.eye(data_corr.shape[0], dtype=bool)] = np.nan
    model_weights[np.eye(data_corr.shape[0], dtype=bool)] = np.nan

    # plot each of the estimated weight matricies
    data_corr_plt = data_corr.copy()
    measured_response_norm_plt = measured_irf.copy()
    post_pred_response_norm_plt = post_pred_irf.copy()
    model_weights_norm_plt = model_weights.copy()

    data_corr_plt = data_corr_plt[np.ix_(chosen_neuron_inds, chosen_neuron_inds)]
    measured_response_norm_plt = measured_response_norm_plt[np.ix_(chosen_neuron_inds, chosen_neuron_inds)]
    post_pred_response_norm_plt = post_pred_response_norm_plt[np.ix_(chosen_neuron_inds, chosen_neuron_inds)]
    model_weights_norm_plt = model_weights_norm_plt[np.ix_(chosen_neuron_inds, chosen_neuron_inds)]

    data_corr_plt = data_corr_plt / np.nanmax(data_corr_plt)
    measured_response_norm_plt = measured_response_norm_plt / np.nanmax(measured_response_norm_plt)
    post_pred_response_norm_plt = post_pred_response_norm_plt / np.nanmax(post_pred_response_norm_plt)
    model_weights_norm_plt = model_weights_norm_plt / np.nanmax(model_weights_norm_plt)

    plt.figure()
    plot_x = np.arange(len(chosen_neuron_inds))

    ax = plt.subplot(2, 2, 1)
    plt.imshow(measured_response_norm_plt, interpolation='nearest', cmap=colormap)
    plt.title('measured response')
    plt.xticks(plot_x, cell_ids_chosen)
    plt.yticks(plot_x, cell_ids_chosen)
    for label in ax.get_xticklabels():
        label.set_rotation(90)
    plt.clim((-1, 1))

    ax = plt.subplot(2, 2, 2)
    plt.imshow(post_pred_response_norm_plt, interpolation='nearest', cmap=colormap)
    plt.title('post pred response')
    plt.xticks(plot_x, cell_ids_chosen)
    plt.yticks(plot_x, cell_ids_chosen)
    for label in ax.get_xticklabels():
        label.set_rotation(90)
    plt.clim((-1, 1))

    ax = plt.subplot(2, 2, 3)
    plt.imshow(data_corr_plt, interpolation='nearest', cmap=colormap)
    plt.title('correlation')
    plt.xticks(plot_x, cell_ids_chosen)
    plt.yticks(plot_x, cell_ids_chosen)
    for label in ax.get_xticklabels():
        label.set_rotation(90)
    plt.clim((-1, 1))

    ax = plt.subplot(2, 2, 4)
    plt.imshow(model_weights_norm_plt, interpolation='nearest', cmap=colormap)
    plt.title('model weights')
    plt.xticks(plot_x, cell_ids_chosen)
    plt.yticks(plot_x, cell_ids_chosen)
    for label in ax.get_xticklabels():
        label.set_rotation(90)
    plt.clim((-1, 1))

    plt.tight_layout()

    post_pred_score = score_fun(measured_response_norm_plt, post_pred_response_norm_plt)
    data_corr_score = score_fun(measured_response_norm_plt, data_corr_plt)

    plt.figure()
    plt.scatter(post_pred_response_norm_plt.reshape(-1), measured_response_norm_plt.reshape(-1), label='post pred, ' + str(post_pred_score))
    plt.scatter(data_corr_plt.reshape(-1), measured_response_norm_plt.reshape(-1), label='data corr, ' + str(data_corr_score))
    xlim = plt.xlim()
    plt.plot(xlim, xlim)
    plt.ylabel('measured irf')
    plt.legend()

    plt.show()


def compare_irf_w_anatomy(cell_ids, model_weights, measured_irf, post_pred_irf, data_corr, fig_path):
    # cell_ids = model.cell_ids
    is_synth = '0' in cell_ids

<<<<<<< HEAD
    # model_weights = au.p_norm(au.stack_weights(model.dynamics_weights[:model.dynamics_dim, :], model.dynamics_lags, axis=1), axis=0)
=======
    model_weights = au.ave_fun(au.stack_weights(model.dynamics_weights[:model.dynamics_dim, :], model.dynamics_lags, axis=1), axis=0)
>>>>>>> b4cd5e2d

    # set the diagonal to nan to do stats on everything else
    data_corr[np.eye(data_corr.shape[0], dtype=bool)] = np.nan
    measured_irf[np.eye(measured_irf.shape[0], dtype=bool)] = np.nan
    post_pred_irf[np.eye(post_pred_irf.shape[0], dtype=bool)] = np.nan
    model_weights[np.eye(model_weights.shape[0], dtype=bool)] = np.nan

    # get a mask of where the data correlation and the measured irf is nan so that we compare on all the same data
    mask = ~np.isnan(data_corr) & ~np.isnan(post_pred_irf) & ~np.isnan(measured_irf)
    mask_column = mask.reshape(-1)
    measured_irf = measured_irf.reshape(-1)[mask_column]
    post_pred_irf = post_pred_irf.reshape(-1)[mask_column]
    model_weights = model_weights.reshape(-1)[mask_column]
    data_corr = data_corr.reshape(-1)[mask_column]

    corr_metric = []
    corr_metric.append(score_fun(measured_irf, post_pred_irf))
    corr_metric.append(score_fun(measured_irf, data_corr))
    corr_metric.append(score_fun(measured_irf, model_weights))

    # if the data is not synthetic, compare it with the anatomical connectome
    if not is_synth:
        # load in anatomical data
        watlas = wa.NeuroAtlas()
        atlas_ids = list(watlas.neuron_ids)
        anatomical_connectome_full = watlas.get_anatomical_connectome(signed=False)
        peptide_connectome_full = watlas.get_peptidergic_connectome()
        atlas_ids[atlas_ids.index('AWCON')] = 'AWCR'
        atlas_ids[atlas_ids.index('AWCOFF')] = 'AWCL'
        atlas_inds = [atlas_ids.index(i) for i in cell_ids]
        anatomical_connectome = anatomical_connectome_full[np.ix_(atlas_inds, atlas_inds)]
        peptide_connectome = peptide_connectome_full[np.ix_(atlas_inds, atlas_inds)]

        anatomical_connectome = anatomical_connectome.reshape(-1)[mask_column]
        peptide_connectome = peptide_connectome.reshape(-1)[mask_column]

        # get the best linear combination of the two connectomes to the correlation matrix and model weights
        ctome_stacked = np.stack((anatomical_connectome, peptide_connectome)).T
        ctome_corr = ctome_stacked @ np.linalg.lstsq(ctome_stacked, data_corr)[0]
        ctome_model = ctome_stacked @ np.linalg.lstsq(ctome_stacked, model_weights)[0]

        # compare each of the weights against measured
        ctome_to_corr = score_fun(ctome_corr, data_corr)
        ctome_to_model = score_fun(ctome_model, model_weights)

        # make figure comparing the metrics to the connectome
        plt.figure()
        plot_x = np.arange(2)
        plt.bar(plot_x, [ctome_to_corr, ctome_to_model])
        plt.xticks(plot_x, ['data correlation', 'model weights'])
        plt.xlabel('correlation to connectome')
        string = fig_path + 'bar_conn.png'
        plt.savefig(string)

        plt.figure()


        # show the scatter plots for the comparison to IRF
        plt.figure()
        plt.subplot(1, 2, 1)
        plt.scatter(data_corr, ctome_corr)
        plt.xlabel('data correlation')
        plt.ylabel('connectome')
        plt.subplot(1, 2, 2)
        plt.scatter(model_weights, ctome_model)
        plt.xlabel('model weights')
        plt.ylabel('connectome')
        string = fig_path + 'scatter_irf_conn.png'
        plt.savefig(string)

    # compare the metrics to the measured IRF
    plt.figure()
    plot_x = np.arange(3)
    # plt.bar(plot_x, [corr_metric[0, 2], corr_metric[0, 1], corr_metric[0, 3]])
    plt.bar(plot_x, [corr_metric[0], corr_metric[1], corr_metric[2]])
    plt.xticks(plot_x, ['data correlation', 'post_pred', 'model_weights'])
    plt.ylabel('correlation to impulse responses')
    string = fig_path + 'bar_irf.png'
    plt.savefig(string)

    # show the scatter plots for the comparison to IRF
    plt.figure()
    plt.subplot(2, 2, 1)
    plt.scatter(data_corr, measured_irf, s=2)
    xlim = plt.xlim()
    plt.plot(xlim, xlim, color='k')
    plt.xlabel('data correlation')
    plt.ylabel('measured impulse response')
    plt.subplot(2, 2, 2)
    plt.scatter(post_pred_irf, measured_irf, s=2)
    xlim = plt.xlim()
    plt.plot(xlim, xlim, color='k')
    plt.xlabel('model impulse responses')
    plt.ylabel('measured impulse response')
    plt.subplot(2, 2, 3)
    plt.scatter(post_pred_irf, data_corr, s=2)
    xlim = plt.xlim()
    plt.plot(xlim, xlim, color='k')
    plt.xlabel('model impulse responses')
    plt.ylabel('data correlation')
    plt.tight_layout()

    # plt.show()
    string = fig_path + 'scatter_irf.png'
    plt.savefig(string)

def plot_irf(measured_irf, measured_irf_sem, posterior_irf, post_pred_irf, cell_ids, cell_ids_chosen, window,
             sample_rate=0.5, num_plot=5):

    chosen_neuron_inds = [cell_ids.index(i) for i in cell_ids_chosen]
    plot_x = np.arange(window[0], window[1]) * sample_rate

    # pull out the neurons we care about
    measured_irf = measured_irf[:, chosen_neuron_inds, :][:, :, chosen_neuron_inds]
    measured_irf_sem = measured_irf_sem[:, chosen_neuron_inds, :][:, :, chosen_neuron_inds]
    post_pred_irf = post_pred_irf[:, chosen_neuron_inds, :][:, :, chosen_neuron_inds]
    posterior_irf = posterior_irf[:, chosen_neuron_inds, :][:, :, chosen_neuron_inds]

    # find the 5 highest responses to plot
    measured_stim_responses_l2 = au.ave_fun(measured_irf, axis=0)
    measured_stim_responses_l2[np.eye(measured_stim_responses_l2.shape[0], dtype=bool)] = 0
    sorted_vals = np.sort(measured_stim_responses_l2.reshape(-1))
    plot_inds = []
    for m in range(num_plot):
        best = np.where(measured_stim_responses_l2 == sorted_vals[-(m+1)])
        plot_inds.append((best[0][0], best[1][0]))

    measured_response_chosen = np.zeros((measured_irf.shape[0], num_plot))
    measured_response_sem_chosen = np.zeros((measured_irf.shape[0], num_plot))
    post_pred_response_chosen = np.zeros((measured_irf.shape[0], num_plot))
    posterior_response_chosen = np.zeros((measured_irf.shape[0], num_plot))

    plot_label = []
    for pi, p in enumerate(plot_inds):
        measured_response_sem_chosen[:, pi] = measured_irf_sem[:, p[0], p[1]]
        measured_response_chosen[:, pi] = measured_irf[:, p[0], p[1]]
        post_pred_response_chosen[:, pi] = post_pred_irf[:, p[0], p[1]]
        posterior_response_chosen[:, pi] = posterior_irf[:, p[0], p[1]]
        plot_label.append((cell_ids_chosen[p[0]], cell_ids_chosen[p[1]]))

    ylim = (np.nanpercentile([measured_response_chosen - measured_response_sem_chosen, post_pred_response_chosen, posterior_response_chosen], 1),
            np.nanpercentile([measured_response_chosen + measured_response_sem_chosen, post_pred_response_chosen, posterior_response_chosen], 99))

    for i in range(measured_response_chosen.shape[1]):
        plt.figure()
        this_measured_resp = measured_response_chosen[:, i]
        this_measured_resp_sem = measured_response_sem_chosen[:, i]
        plt.plot(plot_x, this_measured_resp, label='measured')
        plt.fill_between(plot_x, this_measured_resp - this_measured_resp_sem, this_measured_resp + this_measured_resp_sem, alpha=0.4)
        plt.plot(plot_x, posterior_response_chosen[:, i], label='posterior')
        plt.plot(plot_x, post_pred_response_chosen[:, i], label='posterior predictive')
        plt.axvline(0, color='k', linestyle='--')
        plt.axhline(0, color='k', linestyle='--')
        plt.ylim(ylim)
        plt.ylabel(plot_label[i][0])
        plt.xlabel('time (s)')

        plt.legend()
        plt.title('average responses to stimulation of: ' + plot_label[i][1])

    plt.show()


def plot_dynamics_eigs(model):
    A = model.dynamics_weights

    d_eigvals = np.linalg.eigvals(A)

    plt.figure()
    plt.plot(np.sort(np.abs(d_eigvals))[::-1])
    plt.ylabel('magnitude')
    plt.xlabel('eigen values')

    plt.figure()
    plt.scatter(np.real(d_eigvals), np.imag(d_eigvals))
    plt.xlabel('real components')
    plt.ylabel('imaginary components')
    plt.title('eigenvalues of the dynamics matrix')
    plt.xlim((-1, 1))
    plt.ylim((-1, 1))
    ax = plt.gca()
    ax.set_aspect('equal', 'box')

    plt.show()


def plot_model_comparison(sorting_param, model_list, posterior_train_list, data_train_list, posterior_test_list, data_test_list):
    num_non_nan_train = [np.sum([np.sum(~np.isnan(j)) for j in i['emissions']]) for i in data_train_list]
    num_non_nan_test = [np.sum([np.sum(~np.isnan(j)) for j in i['emissions']]) for i in data_test_list]

    sorting_list = [getattr(i, sorting_param) for i in model_list]
    for i in range(len(sorting_list)):
        if sorting_list[i] is None:
            sorting_list[i] = -np.inf
    ll_over_train = [getattr(i, 'log_likelihood') for i in model_list]
    train_ll = [i['ll'] for i in posterior_train_list]
    test_ll = [i['ll'] for i in posterior_test_list]

    # normalize likelihood by number of measurements
    ll_over_train = [ll_over_train[i] / num_non_nan_train[i] for i in range(len(ll_over_train))]
    train_ll = [train_ll[i] / num_non_nan_train[i] for i in range(len(train_ll))]
    test_ll = [test_ll[i] / num_non_nan_test[i] for i in range(len(test_ll))]

    best_model_ind = np.argmax(test_ll)

    sorting_list_inds = np.argsort(sorting_list)
    sorting_list = np.sort(sorting_list)
    ll_over_train = [ll_over_train[i] for i in sorting_list_inds]
    train_ll = [train_ll[i] for i in sorting_list_inds]
    test_ll = [test_ll[i] for i in sorting_list_inds]

    for ii, i in enumerate(ll_over_train):
        plt.figure()
        plt.plot(i)
        plt.title(sorting_param + ': ' + str(sorting_list[ii]))
        plt.xlabel('Iterations of EM')
        plt.ylabel('mean log likelihood')

    if sorting_list[0] == -np.inf:
        sorting_list[0] = 2 * sorting_list[1] - sorting_list[2]
    plt.figure()
    plt.subplot(1, 2, 1)
    plt.plot(sorting_list, train_ll, label='train', marker='o')
    plt.xlabel(sorting_param)
    plt.ylabel('mean log likelihood')
    plt.grid()
    plt.subplot(1, 2, 2)
    plt.plot(sorting_list, test_ll, label='test', marker='o')
    plt.xlabel(sorting_param)
    plt.grid()
    plt.tight_layout()

    plt.show()

    return best_model_ind
<|MERGE_RESOLUTION|>--- conflicted
+++ resolved
@@ -393,11 +393,7 @@
     # cell_ids = model.cell_ids
     is_synth = '0' in cell_ids
 
-<<<<<<< HEAD
-    # model_weights = au.p_norm(au.stack_weights(model.dynamics_weights[:model.dynamics_dim, :], model.dynamics_lags, axis=1), axis=0)
-=======
     model_weights = au.ave_fun(au.stack_weights(model.dynamics_weights[:model.dynamics_dim, :], model.dynamics_lags, axis=1), axis=0)
->>>>>>> b4cd5e2d
 
     # set the diagonal to nan to do stats on everything else
     data_corr[np.eye(data_corr.shape[0], dtype=bool)] = np.nan
@@ -504,6 +500,7 @@
     string = fig_path + 'scatter_irf.png'
     plt.savefig(string)
 
+
 def plot_irf(measured_irf, measured_irf_sem, posterior_irf, post_pred_irf, cell_ids, cell_ids_chosen, window,
              sample_rate=0.5, num_plot=5):
 
