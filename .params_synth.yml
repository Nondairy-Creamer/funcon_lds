device: cpu
dtype: float64

<<<<<<< HEAD
# model parameters
latent_dim: 25
=======
# data parameters
dynamics_dim: 5
emissions_dim: 5
input_dim: 5
>>>>>>> 92b39859
num_time: 1000
num_data_sets: 1
scattered_nan_freq: 0.0
lost_emission_freq: 0.0
dynamics_lags: 1
dynamics_input_lags: 1
input_time_scale: 0

# initialize a linear gaussian ssm model
param_props:
  update:
    dynamics_weights: True
    dynamics_input_weights: True
    dynamics_offset: False
    dynamics_cov: True
    emissions_weights: False
    emissions_input_weights: False
    emissions_offset: False
    emissions_cov: True

  shape:
    dynamics_input_weights: diag
    dynamics_cov: full
    emissions_cov: full

  mask:
    dynamics_input_weights: Null

# training parameters
num_train_steps: 20
verbose: True
random_seed: 0

plot_figures: True
model_save_folder: trained_models
synth_data_save_folder: example_data<|MERGE_RESOLUTION|>--- conflicted
+++ resolved
@@ -1,15 +1,10 @@
 device: cpu
 dtype: float64
 
-<<<<<<< HEAD
-# model parameters
-latent_dim: 25
-=======
 # data parameters
 dynamics_dim: 5
 emissions_dim: 5
 input_dim: 5
->>>>>>> 92b39859
 num_time: 1000
 num_data_sets: 1
 scattered_nan_freq: 0.0
